# OSIM Changelog

## [Unreleased]
### Added
* Self-Assign button for Flaws (`OSIDB-2593`)
* Provide time to Public Date field (`OSIDB-1848`)
* Add neighboring dropdown menu to Flaw Description for its review workflow (`OSIDB-2623`)
* Add CVE Require Description for AdvancedSearch (`OSIDB-2624`)
* Support for references and acknowledgements on flaw creation (`OSIDB-2319`)
* Sort Advanced Search Options alphabetically (`OSIDB-2805`)
* Add tracker links on affects and flaw form (`OSIDB-2630`)
* Add button to expand all affects (`OSIDB-2817`)
* Sort impact options logically (`OSIDB-2791`)
* Advanced search on emptiness for CVE ID (`OSIDB-2806`)
* Embedded Alerts on top of the Flaw form (`OSIDB-1211`)
<<<<<<< HEAD
* Add Affect Module Button on Flaw Form (`OSIDB-2876`)
* Sort affects by product family, alphabetical (`OSIDB-2533`)
=======
* Add Incident State for AdvancedSearch (`OSIDB-2892`)
* Manage adding mulitple trackers (`OSIDB-2673`, `OSIDB-2811`)

### Changed
* Switch Flaw.component to Flaw.components (`OSIDB-2777`)
* Use comment_zero instead of description from OSIDB (`OSIDB-2784`)
* Support internal flaw comments using Jira (`OSIDB-828`)
* Redesign flaw comments section (`OSIDB-2536`)
>>>>>>> dcfb6749

### Fixed
* The session is now shared across tabs
* CVSS scores on affects can be added (`OSIDB-2573`)
* Disable form on references and acknowledgments save actions (`OSIDB-2645`)
* References and acknowledgments disappear after save actions (`OSIDB-2645`)
* References and acknowledgments are not refreshed after save actions (`OSIDB-2645`)
* Fixed FlawForm Remove Summary, Statement, Mitigation Button (`OSIDB-2703`)
* Restored required field validations to Flaw fields (`OSIDB-2725`)
* Save affects all at once (`OSIDB-2206`)
* Show only allowed sources for Flaw Create/Edit (`OSIDB-2395`)
* Fixed deleted affects message after flaw save (`OSIDB-2693`)
* Recover from save errors during flaw creation, show saving animation (`OSIDB-2765`)
* Prevent saving of unmodified affects (`OSIDB-2754`)
* Unable to save first cvss score on flaws (`OSIDB-2769`)
* Unable to save new references and ackowledgments on flaws (`OSIDB-2206`)
* Reset affects when flaw is reset (`OSIDB-2793`)
* New public comments are not displayed (`OSIDB-2700`)

### Removed
* Removed is_major_incident usage (`OSIDB-2778`)
* Removed comment.type usage (`OSIDB-2781`)
* Removed Flaw.meta usage (`OSIDB-2801`)
* Removed cvss2 and cvss3 fields from Flaw and Affects (`OSIDB-2779`)

## [Unreleased] (TODO update for 2024.1.1 and 2024.2.0 releases)

### Added
* Embedded Cvss3 calculator in `Flaw` views (`OSIDB-1204`)

### Changed
* Flaw URLs consists preferably of CVE ID if possible (`OSIDB-2018`)
* Changed layout for Descriptions, References and Acknowledgements
* Renamed `Description` (to Comment#0) and `Summary` (to Description)
* Made text area fields visible with empty content
* Minor style adjustments on `Flaw` views
* Validates Flaw form fields with visual fieldback 
* Provided save operation indications
* Implemented read-only mode (network requests involving write operations are disabled)
* Disables form on save
* Links on references are now displayed as urls
* Implemented Advanced Search Query to URL
* Unembargo confirmation now happens on saving flaw
* `Source` column hidden on flaw lists
* `Source` field renamed to `CVE Source` on flaw form and advanced search
* Added Total count for IndexView and AdvancedSearch Page
* Add Default Filter on IndexView Page
* Cvss vector and score fields converted to static (only editable through calculator)
* Changed affect form
  * Removed modified/unsaved affects section
  * Added UI indications for unsaved affects
  * Improved recovery/deletion UI
  * Show affectedness, resolution text
  * Update affectedness, resolution selection options
  * Add validation for duplicated component name
* Add OSV Source for Flaw
* Show Default Filter on IndexView Page
* Remove Team ID from Flaw detail page and advanced search page
* Add Errata Link for Tracker

### Fixed
* Fixed overlap on edit buttons at References and Acknowledgements items
* Fixed inconsistent style on read-only fields with empty value
* Fixed `References` and `Acknowledgements` don't open when new item is added
* Fixed editing bugs on `References` and `Acknowledgements` lists
* Fixed `Affiliation` text overflow on `Acknowledgements` labels
* Fixed possible incorrect CVSS2 instead of CVSS3 display (`OSIDB-2308`)
* Flaw CVSS3 score is now readonly (`OSIDB-2308`)
* Flaw Comment#0 (former description) field is now writable only upon Flaw creation (`OSIDB-2308`)
* Fixed ability to create comments on public flaws
* Provide unembargo confirmation ID for Embargoed Flaws without a CVE
* Saving indication for saving Flaw edits
* Supplied missing validation indication fo Reported Date
* Removed CVE as required field
* Refreshing behavior fixed
* Fixed incorrect prompt message on `References` deletion
* Fixed `Reference` external url validation to accept `http://`
* Date Field: Restore clickability to save/cancel buttons on Date field, Fixes escape key functionality, Prevents reappearing value from cancelled edit
* Fixed NVD and RH CVSS Score diff highlight
* Fixed duplicated search option on `AdvancedSearch` page
* Fixed redirect `Flaws` link on `Flaw` edit page when `Flaw` is not found.
* Fixed Scroll bar on `Flaws` list
* Fixed 'outdated Flaw' error when updating affects, references, acknowlegdements, CVSS scores, flaw
* The session is now shared across tabs
* Fixed CVSS scores not being saved after flaw creation



## [2024.1.0]

### Added
* Support `Flaw` workflow status display
* Support `Flaw` assignment
* Support JIRA API Key configuration
* Expand unit test coverage
  * Boilerplate for network-based unit tests
  * Settings
  * Initial support for `Flaw` editing

### Fixed
* Clear All button for toasts is now clickable

## [2023.11.0]
The first release for user testing, briefly reaching feature parity with OSIDB

### Added
* Various standard widgets
* Flaw commenting
* Error notifications
* `Affects` editing
* Form validation
* Early unit test coverage
* Acceptance test framework
* Runtime type checking

## [2023.7.0]
### Added
* Settings
* `Flaw` creation
* `Flaw` editing
* Quick search
* Configurable backend

## Initial release - [2023.4.0]
### Added
* Early repo layout & Flaw template

[Unreleased]: https://github.com/RedHatProductSecurity/osim/compare/v2024.1.0...HEAD
[2024.1.0]: https://github.com/RedHatProductSecurity/osim/compare/v2023.11.0...v2024.1.0
[2023.11.0]: https://github.com/RedHatProductSecurity/osim/compare/v2023.7.0...v2023.11.0
[2023.7.0]: https://github.com/RedHatProductSecurity/osim/compare/v2023.7.0...v2023.11.0
[2023.4.0]: https://github.com/RedHatProductSecurity/osim/compare/7b2b6a061cd6e30f5f53543f29271c80b08b16ff...v2023.4.0<|MERGE_RESOLUTION|>--- conflicted
+++ resolved
@@ -13,19 +13,16 @@
 * Sort impact options logically (`OSIDB-2791`)
 * Advanced search on emptiness for CVE ID (`OSIDB-2806`)
 * Embedded Alerts on top of the Flaw form (`OSIDB-1211`)
-<<<<<<< HEAD
+* Add Incident State for AdvancedSearch (`OSIDB-2892`)
+* Manage adding mulitple trackers (`OSIDB-2673`, `OSIDB-2811`)
 * Add Affect Module Button on Flaw Form (`OSIDB-2876`)
 * Sort affects by product family, alphabetical (`OSIDB-2533`)
-=======
-* Add Incident State for AdvancedSearch (`OSIDB-2892`)
-* Manage adding mulitple trackers (`OSIDB-2673`, `OSIDB-2811`)
 
 ### Changed
 * Switch Flaw.component to Flaw.components (`OSIDB-2777`)
 * Use comment_zero instead of description from OSIDB (`OSIDB-2784`)
 * Support internal flaw comments using Jira (`OSIDB-828`)
 * Redesign flaw comments section (`OSIDB-2536`)
->>>>>>> dcfb6749
 
 ### Fixed
 * The session is now shared across tabs
