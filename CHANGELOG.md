# OSIM Changelog

## [Unreleased]
### Added
<<<<<<< HEAD
* Add searchbox filter on trackers table (`OSIDB-4062`)
=======
* Show CVE ID on page title (`OSIDB-3715`)

### Changed
* Renamed Incident states (`OSIDB-3850`)

## [2025.4.0]
### Added
* Validate Discouraged an Prohibited CWE usage (`OSIDB-4127`)

### Fixed
* Fixed inconsistent local storage cached values (`OSIDB-4129`)
* Added CVE ID link on flaw form (`OSIDB-3118`) 
>>>>>>> 07a21a6b

## [2025.3.2]
### Added
* Added colors to flaw list labels (`OSIDB-3992`)
* Tacker links on tracker manager (`OSIDB-3595`)

### Fixed
* Prevent flaw form UI rebasing screen bounds when using large input values (`OSIDB-4079`)

### Changed
* Show privacy notice to users only once (`OSIDB-4077`)
* Hide labels that are already assigned to a contributor on flaw queue (`OSIDB-3993`)

## [2025.3.1]
### Fixed
* Issue with affect justifications (`OSIDB-4075`)

## [2025.3.0]
### Added
* Global privacy notice toast (`OSIDB-3997`)
* Public comments privacy notice banner (`OSIDB-3997`)
* Provide seconds in flaw history timestamps (`OSIDB-3958`)
* Add justification field for not affected affects (`OSIDB-4009`)
* New affects are added in edit mode (`OSIDB-3953`)

### Fixed
* Fix infinite loop on flaw update (`OSIDB-4026`)
* Flaw label contributor can now be removed (`OSIDB-4014`)

### Changed
* Add a checkbox to hide/show flaw labels (`OSIDB-3991`)
* Move contributors table next to affect section (`OSIDB-3995`)
* Remove capitalization of labels in flaw queue view (`OSIDB-3994`)

## [2025.2.0]
### Added
* Show Flaw Labels on Flaw List Component (`OSIDB-3805`)
* Support PURLs in affected components (`OSIDB-3412`)
* Increase step value for affects and trackers per page (`OSIDB-3508`)
* Support custom number of items per page in affects and trackers tables (`OSIDB-3507`)
* Support showing all trackers/affects in single page (`OSIDB-3506`)
* Add suggestions on CWE Field (`OSIDB-3743`)
* Show Flaw contributors table on edit view (`OSIDB-3806`)
* Add a link to Jira task on top right of the flaw form (`OSIDB-3964`)

### Fixed
* Fix incorrect affects ordering by Impact and Resolution (`OSIDB-3480`)
* Fix incorrect embargoed state of CVSS scores (`OSIDB-3861`)
* Prevent focus-loss when editing new affects by exempting them from auto-sort (`OSIDB-3972`)
* Fix cutoff display issue with PURLs in affect table (`OSIDB-3946`)
* Fix erroneous PURL validation error alert icon (`OSIDB-3947`)
* Fix sending ps_component with when purl is set (`OSIDB-3860`)

## [2024.12.1]
### Fixed
* Fix save all button behavior for affects table (`OSIDB-3664`)
* Fix loss of focus and undesirable sorting on affects being edited (`OSIDB-3700`)
* Fix CVSS not created for new affects on save (`OSIDB-3777`)

### Changed
* Move notifications to left side (`OSIDB-3543`)
* Don't show notifications when they are disabled (`OSIDB-3543`)

## [2024.12.0]
### Added
* Add component column to trackers table (`OSIDB-3721`)
* Warning when filing trackers on CVEs with low severity (`OSIDB-3429`)
* Date range filter on history (`OSIDB-3562`)

### Fixed
* Fix trackers status filter not working (`OSIDB-3720`)
* Fix duplicated values on CVSS displays (`OSIDB-3658`)
* Fix wrong advance search custom order (`OSIDB-3609`)

### Changed
* Enable manual flaw association in Trackers Manager while query for related flaws resolves (`OSIDB-3739`)

## [2024.11.1]
### Added
* Support multiple user saved searches (`OSIDB-3554`)
* Allow editing/removing/adding saved user searches (`OSIDB-3555`)
* Added pagination to history section (`OSIDB-3563`)
* Integrate CVSS Calculator on affect's CVSS editing field (`OSIDB-3434`)

### Fixed
* Time format on history dates changed from 12h to 24h (`OSIDB-3645`)
* Fix some update streams not showing until De/Select All button is clicked on PS Modules with *some but not all* trackers already filed (`OSIDB-3674`)
* Prevent flaw saving if CVSS vector is invalid (`OSIDB-3275`)
* Unable to remove affect CVSS (`OSIDB-3675`)

### Changed
* Extend advance search UI to handle multiple saved searches (`OSIDB-3556`)

## [2024.11.0]
### Added
* Add multi-flaw tracker filing (`OSIDB-3129`)
* Added new CVSS versions and issuers on flaw form (`OSIDB-3546`)

### Fixed
* Corrected BZ link overlapping flaw promotion button (`OSIDB-3529`)
* Refresh trackers after filing new trackers (`OSIDB-3483`)

### Changed
* Allow empty impact on flaw (`OSIDB-3596`)
* Indicate affect module filters functionality more clearly (`OSIDB-3509`)
  * Reflects component selections in Tracker Manager
  * Reworked Affect Offering UI to make filtering functionality clearer

## [2024.10.0]
### Added
* Extend incident types to include 'Minor' and 'Zero Day' (`OSIDB-3442`)
* Added Flaw History section (`OSIDB-3371`)
* Added new flaw reference type "Upstream" (`OSIDB-3566`)

### Fixed
* Corrected wrong tooltips on advance search, empty/non-empty buttons (`OSIDB-3502`)
* Show comment field on CVSSv3 when the score is the same but the comment is not empty (`OSIDB-3400`)
* Use UTC time for created date on flaw list (`OSIDB-3478`)
* Automatically reset affect's delegated resolution when affectedness is set to not affected (`OSIDB-3533`)

### Changed
* Display NVD CVSS when it is available (`OSIDB-3546`)

## [2024.9.2]
### Added
* Add query filter support on advance search (`OSIDB-3088`)
* Support saving query filter on default user search (`OSIDB-3387`)
* Allow emptiness advanced search on supported fields (`OSIDB-3389`)
* Add additional sortable fields for advance search results (`OSIDB-3388`)
* Added tootlips with full string value on affect/tracker fields that can be truncated (`OSIDB-3453`)
* Disable file tracking button for non saved new affects (`OSIDB-3474`)

### Fixed
* Fix swapped values on trackers `Modules` and `Stream` values (`OSIDB-3443`)
* Adding new trackers temporary populate trackers table (`OSIDB-3474`)

## [2024.9.1]
### Fixed
* Fix wrong tracker links (`OSIDB-3443`)

## [2024.9.0]
### Added
* Allow using default ordering in flaw list page (`OSIDB-3187`)
* Support operations for a selection of affects (`OSIDB-2818`)
* Support filing trackers for a selection or individual affects (`OSIDB-2818`)
* Provide default values when adding new affects (`OSIDB-2818`)
* Added different filters for affects and trackers (`OSIDB-2818`)
* Support field specific sorting for affects and trackers (`OSIDB-2818`)
* New modal view for trackers manager for individual/selected affects (`OSIDB-2818`)
* Provide Bug ID information for trackers display (`OSIDB-2818`)
* In the event of saving multiple trackers with some failing, the affect 
trackers will be refreshed (`OSIDB-3402`)
* Display score on affect's CVSS column (`OSIDB-3397`)
* Allow removing CVSS on affects (`OSIDB-3397`)

### Changed
* Improved performance by reusing access token until is expired (`OSIDB-3373`)
* Re-design of affects view (`OSIDB-2818`)
* Re-design of trackers view (`OSIDB-2818`)
* Modified layout of trackers manager (`OSIDB-2818`)
* Fetch flaws on the background to improve performance (`OSIDB-3373`)
* Add CVEORG Source for Flaw (`OSIDB-3394`)

### Fixed
* Correct `affected module` information source on trackers display (`OSIDB-2818`)
* Allow setting and modifying affect's CVSS (`OSIDB-3397`)

### Removed
* Removed `type` information for trackers display (`OSIDB-2818`)

## [2024.8.0]
### Added
* Add button to Bugzilla on public and private comments
* `DEFER` is now a possible affect resolution (`OSIDB-3286`, `OSIDB-3288`)

### Fixed
* Allow saving flaws with historical affects (`OSIDB-3262`)

## [2024.7.2]
### Fixed
* Fix comment#0 and description fields layout (`OSIDB-3174`)
* Indicate when single tracker successfully filed (`OSIDB-3144`)

### Added
* Indicate when trackers are unexpectedly not available (`OSIDB-3158`)

### Changed
* Jira suggestions are now filtered by the current project (`OSIDB-3189`)

## [2024.7.1]
### Added
* Apply modified style to references and ackowledgements cards when they differ to the saved value (`OSIDB-2905`)
* Sort affects by product family, alphabetically (`OSIDB-2533`)
* Suggestions for Flaw Owner field (`OSIDB-3004`)
* Suggestions for Jira mentions in internal comments (`OSIDB-3005`)
* Support for non empty CVE Description on advanced search (`OSIDB-3138`)

### Fixed
* Bugzilla tracker link overlaps with the workflow actions (`OSIDB-3089`)
* Duplicated loading spinner on flaw lists (`OSIDB-3092`)
* Internal comments creation fails on chrome browser (`OSIDB-3091`)
* Auto commit edited references and ackowledgements when start editting a new one (`OSIDB-2905`)
* Affects resolution is not updated after changing affectedness (`OSIDB-3123`)
* Affect CVSS scores wouldn't save properly (`OSIDB-3100`)
* Can't clear CVSS score from a flaw (`OSIDB-1843`)
* Flaw could not be saved without affects in several situations (`OSIDB-3099`)

### Removed
* Remove dirty flag from footer and from build validation process (`OSIDB-3068`)
* Being unable (with one action) simultaneously update a flaw's components and affects (`OSIDB-3100`)

### Changed
* Reload trackers after filing trackers (`OSIDB-3049`)
* Changed order of saving operations when updating a flaw (`OSIDB-3100`, `OSIDB-3099`)

## [2024.7.0]
### Changed
* Make text area descriptions layout static (always visible) (`OSIDB-2005`)

### Fixed
* Missing references and/or acknowledgements after multiple creation (`OSIDB-3066`)
* Form is not disabled during multiple references and/or acknowledgements creation (`OSIDB-3066`)
* Exclude empty state from open issues filter (`OSIDB-3067`)
* Affect CVSS scores could not be edited (`OSIDB-3042`)
* Some affects' trackers were not showing (`OSIDB-3065`, `OSIDB-3074`)

### Removed
* Remove extra whitespace and optimize UI spacing (`OSIDB-2005`)
* Remove buttons to show/hide text area descriptions (they are always visible now) (`OSIDB-2005`)

## [2024.6.2]
### Added
* Create Jira task on demand for legacy flaws (`OSIDB-2883`)
* Jira contributors field is now displayed on the Flaw form (`OSIDB-2916`)
* Hover style on Cvss Calculator buttons (`OSIDB-2511`)

### Changed
* Temporary disable private comments creation (`OSIDB-3002`)
* Enable private comments creation again (`OSIDB-3012`)
* Highlight form style for embargoed flaw (`OSIDB-2984`)
* Added Cvss Score value to Cvss Vector field (`OSIDB-2511`)

### Fixed
* Flaws without a Jira task cannot be updated (`OSIDB-2960`)
* Remove Trackers section on Flaw Edit (`OSIDB-2954`)
* Owner - Status text overlap on flaw list (`OSIDB-2827`)
* Fix Error for Duplicated Affects (`OSIDB-2894`)
* Missing Expand All button on initial Flaw load (`OSIDB-3024`)
* Formatting for Tracker table timestamps (`OSIDB-2983`)
* Inconsistent focusing on calculator fields (`OSIDB-2511`)

### Removed
* Removed Cvss Score field (`OSIDB-2511`)

## [2024.6.1]
### Added
* Support private Bugzilla comments (`OSIDB-2912`)
* Add Created At on Flaw Edit (`OSIDB-2945`)
* Add Affect affectedness on Advanced Search (`OSIDB-2951`)
* Limit Affect resolution options based on affectedness value (`OSIDB-2787`)

### Fixed
* Refresh flaw after cvss scores on create (`OSIDB-2981`)
* Flaw form not being responsive after save (`OSIDB-2948`)
* Don't update unmodified affects (`OSIDB-2946`)
* Fix CVSS score reset on Flaw reset (`OSIDB-2701`)
* Fix Flaw save with removing unsaved affects (`OSIDB-2934`)
* Manage Trackers: Eliminate unnecessary space, improve layout organization (`OSIDB-2949`, `OSIDB-2987`)
* Prevent unhelpful error notifications (`OSIDB-2962`, `OSIDB-2998`)

## [2024.6.0]
### Added
* Embedded Cvss3 calculator in `Flaw` views (`OSIDB-1204`)
* Self-Assign button for Flaws (`OSIDB-2593`)
* Provide time to Public Date field (`OSIDB-1848`)
* Add neighboring dropdown menu to Flaw Description for its review workflow (`OSIDB-2623`)
* Add CVE Require Description for AdvancedSearch (`OSIDB-2624`)
* Support for references and acknowledgements on flaw creation (`OSIDB-2319`)
* Sort Advanced Search Options alphabetically (`OSIDB-2805`)
* Add tracker links on affects and flaw form (`OSIDB-2630`)
* Add button to expand all affects (`OSIDB-2817`)
* Sort impact options logically (`OSIDB-2791`)
* Advanced search on emptiness for CVE ID (`OSIDB-2806`)
* Embedded Alerts on top of the Flaw form (`OSIDB-1211`)
* Add Incident State for AdvancedSearch (`OSIDB-2892`)
* Manage adding mulitple trackers (`OSIDB-2673`, `OSIDB-2811`)
* Hide references description when it is not set (`OSIDB-2846`)
* Create and delete Affects in single request (`OSIDB-2821`)
* Add link to bugzilla tracker on Flaw form (`OSIDB-2897`)
* Set public date to current date on unembargo (`OSIDB-2829`)
* Add CVSSv3 score explanation input field (`OSIDB-2913`)
* Remove checkbox on IssueQueue (`OSIDB-2488`)

### Changed
* Flaw URLs consists preferably of CVE ID if possible (`OSIDB-2018`)
* Changed layout for Descriptions, References and Acknowledgements
* Renamed `Description` (to Comment#0) and `Summary` (to Description)
* Made text area fields visible with empty content
* Minor style adjustments on `Flaw` views
* Validates Flaw form fields with visual fieldback 
* Provided save operation indications
* Implemented read-only mode (network requests involving write operations are disabled)
* Disables form on save
* Links on references are now displayed as urls
* Implemented Advanced Search Query to URL
* Unembargo confirmation now happens on saving flaw
* `Source` column hidden on flaw lists
* `Source` field renamed to `CVE Source` on flaw form and advanced search
* Added Total count for IndexView and AdvancedSearch Page
* Add Default Filter on IndexView Page
* Cvss vector and score fields converted to static (only editable through calculator)
* Changed affect form
  * Removed modified/unsaved affects section
  * Added UI indications for unsaved affects
  * Improved recovery/deletion UI
  * Show affectedness, resolution text
  * Update affectedness, resolution selection options
  * Add validation for duplicated component name
* Add OSV Source for Flaw
* Show Default Filter on IndexView Page
* Remove Team ID from Flaw detail page and advanced search page
* Add Errata Link for Tracker
* Switch Flaw.component to Flaw.components (`OSIDB-2777`)
* Use comment_zero instead of description from OSIDB (`OSIDB-2784`)
* Support internal flaw comments using Jira (`OSIDB-828`)
* Redesign flaw comments section (`OSIDB-2536`)
* Rename assignee to owner in flaw filter and detail pages (`OSIDB-2898`)
* Dramatically enhanced Manage Trackers UI (`OSIDB-2915`)
  * Organize by selected, unselected, and already filed
  * Limit UI space of element
  * Filter trackers by stream or component name
  * Shows recommended tracker icon
* Make `Impact`, `Public Date` and `Component` optional for a `Rejected` flaw (`OSIDB-2849`)
* Renamed Flaw Status to Flaw State (`OSIDB-2899`)
* Improve reporting on tracker filing errors (`OSIDB-2909`)
* Added timezone to Public Date field (UTC) (`OSIDB-2790`)
* Don't collapse affected modules automatically after deleting a component (only occurred when no other components were expanded) (`OSIDB-2757`)
* Add emptiness for CVSSv3, CWE ID, Owner, Description, Statement, Mitigation on Advanced Search (`OSIDB-2816`)

### Fixed
* Fixed overlap on edit buttons at References and Acknowledgements items
* Fixed inconsistent style on read-only fields with empty value
* Fixed `References` and `Acknowledgements` don't open when new item is added
* Fixed editing bugs on `References` and `Acknowledgements` lists
* Fixed `Affiliation` text overflow on `Acknowledgements` labels
* Fixed possible incorrect CVSS2 instead of CVSS3 display (`OSIDB-2308`)
* Flaw CVSS3 score is now readonly (`OSIDB-2308`)
* Flaw Comment#0 (former description) field is now writable only upon Flaw creation (`OSIDB-2308`)
* Fixed ability to create comments on public flaws
* Provide unembargo confirmation ID for Embargoed Flaws without a CVE
* Saving indication for saving Flaw edits
* Supplied missing validation indication fo Reported Date
* Removed CVE as required field
* Refreshing behavior fixed
* Fixed incorrect prompt message on `References` deletion
* Fixed `Reference` external url validation to accept `http://`
* Date Field: Restore clickability to save/cancel buttons on Date field, Fixes escape key functionality, Prevents reappearing value from cancelled edit
* Fixed NVD and RH CVSS Score diff highlight
* Fixed duplicated search option on `AdvancedSearch` page
* Fixed redirect `Flaws` link on `Flaw` edit page when `Flaw` is not found.
* Fixed Scroll bar on `Flaws` list
* Fixed 'outdated Flaw' error when updating affects, references, acknowlegdements, CVSS scores, flaw
* The session is now shared across tabs
* Fixed CVSS scores not being saved after flaw creation
* The session is now shared across tabs
* CVSS scores on affects can be added (`OSIDB-2573`)
* Disable form on references and acknowledgments save actions (`OSIDB-2645`)
* References and acknowledgments disappear after save actions (`OSIDB-2645`)
* References and acknowledgments are not refreshed after save actions (`OSIDB-2645`)
* Fixed FlawForm Remove Summary, Statement, Mitigation Button (`OSIDB-2703`)
* Restored required field validations to Flaw fields (`OSIDB-2725`)
* De/Select all button in Trackers Manager (`OSIDB-2908`)
* Save affects all at once (`OSIDB-2206`)
* Show only allowed sources for Flaw Create/Edit (`OSIDB-2395`)
* Fixed deleted affects message after flaw save (`OSIDB-2693`)
* Recover from save errors during flaw creation, show saving animation (`OSIDB-2765`)
* Prevent saving of unmodified affects (`OSIDB-2754`)
* Unable to save first cvss score on flaws (`OSIDB-2769`)
* Unable to save new references and ackowledgments on flaws (`OSIDB-2206`)
* Reset affects when flaw is reset (`OSIDB-2793`)
* New public comments are not displayed (`OSIDB-2700`)
* Fix outdated model (409) errors on saving affects (`OSIDB-2933`)
* Fix Flaw Owner self assign button to assign correct Jira username (`OSIDB-2715`)
* Fix My Issues filter on index page to filter by correct Jira usernamne (`OSIDB-2716`)

### Removed
* Removed is_major_incident usage (`OSIDB-2778`)
* Removed comment.type usage (`OSIDB-2781`)
* Removed Flaw.meta usage (`OSIDB-2801`)
* Removed cvss2 and cvss3 fields from Flaw and Affects (`OSIDB-2779`)
* Removed validation on empty references description (`OSIDB-2846`)

## [2024.1.0]

### Added
* Support `Flaw` workflow status display
* Support `Flaw` assignment
* Support JIRA API Key configuration
* Expand unit test coverage
  * Boilerplate for network-based unit tests
  * Settings
  * Initial support for `Flaw` editing

### Fixed
* Clear All button for toasts is now clickable

## [2023.11.0]
The first release for user testing, briefly reaching feature parity with OSIDB

### Added
* Various standard widgets
* Flaw commenting
* Error notifications
* `Affects` editing
* Form validation
* Early unit test coverage
* Acceptance test framework
* Runtime type checking

## [2023.7.0]
### Added
* Settings
* `Flaw` creation
* `Flaw` editing
* Quick search
* Configurable backend

## Initial release - [2023.4.0]
### Added
* Early repo layout & Flaw template

[Unreleased]: https://github.com/RedHatProductSecurity/osim/compare/v2025.4.0...HEAD
[2025.4.0]: https://github.com/RedHatProductSecurity/osim/compare/v2025.3.2...v2025.4.0
[2025.3.2]: https://github.com/RedHatProductSecurity/osim/compare/v2025.3.1...v2025.3.2
[2025.3.1]: https://github.com/RedHatProductSecurity/osim/compare/v2025.3.0...v2025.3.1
[2025.3.0]: https://github.com/RedHatProductSecurity/osim/compare/v2025.2.0...v2025.3.0
[2025.2.0]: https://github.com/RedHatProductSecurity/osim/compare/v2024.12.1...v2025.2.0
[2024.12.1]: https://github.com/RedHatProductSecurity/osim/compare/v2024.12.0...v2024.12.1
[2024.12.0]: https://github.com/RedHatProductSecurity/osim/compare/v2024.11.1...v2024.12.0
[2024.11.1]: https://github.com/RedHatProductSecurity/osim/compare/v2024.11.0...v2024.11.1
[2024.11.0]: https://github.com/RedHatProductSecurity/osim/compare/v2024.10.0...v2024.11.0
[2024.10.0]: https://github.com/RedHatProductSecurity/osim/compare/v2024.9.2...v2024.10.0
[2024.9.2]: https://github.com/RedHatProductSecurity/osim/compare/v2024.9.1...v2024.9.2
[2024.9.1]: https://github.com/RedHatProductSecurity/osim/compare/v2024.9.0...v2024.9.1
[2024.9.0]: https://github.com/RedHatProductSecurity/osim/compare/v2024.8.0...v2024.9.0
[2024.8.0]: https://github.com/RedHatProductSecurity/osim/compare/v2024.7.2...v2024.8.0
[2024.7.2]: https://github.com/RedHatProductSecurity/osim/compare/v2024.7.1...v2024.7.2
[2024.7.1]: https://github.com/RedHatProductSecurity/osim/compare/v2024.7.0...v2024.7.1
[2024.7.0]: https://github.com/RedHatProductSecurity/osim/compare/v2024.6.2...v2024.7.0
[2024.6.2]: https://github.com/RedHatProductSecurity/osim/compare/v2024.6.1...v2024.6.2
[2024.6.1]: https://github.com/RedHatProductSecurity/osim/compare/v2024.6.0...v2024.6.1
[2024.6.0]: https://github.com/RedHatProductSecurity/osim/compare/v2024.1.0...v2024.6.0
[2024.1.0]: https://github.com/RedHatProductSecurity/osim/compare/v2023.11.0...v2024.1.0
[2023.11.0]: https://github.com/RedHatProductSecurity/osim/compare/v2023.7.0...v2023.11.0
[2023.7.0]: https://github.com/RedHatProductSecurity/osim/compare/v2023.7.0...v2023.11.0
[2023.4.0]: https://github.com/RedHatProductSecurity/osim/compare/7b2b6a061cd6e30f5f53543f29271c80b08b16ff...v2023.4.0<|MERGE_RESOLUTION|>--- conflicted
+++ resolved
@@ -2,9 +2,7 @@
 
 ## [Unreleased]
 ### Added
-<<<<<<< HEAD
 * Add searchbox filter on trackers table (`OSIDB-4062`)
-=======
 * Show CVE ID on page title (`OSIDB-3715`)
 
 ### Changed
@@ -17,7 +15,6 @@
 ### Fixed
 * Fixed inconsistent local storage cached values (`OSIDB-4129`)
 * Added CVE ID link on flaw form (`OSIDB-3118`) 
->>>>>>> 07a21a6b
 
 ## [2025.3.2]
 ### Added
