# OSIM Changelog

# [Unreleased]
### Fixed
* Bugzilla tracker link overlaps with the workflow actions (`OSIDB-3089`)
<<<<<<< HEAD
* Duplicated loading spinner on flaw lists (`OSIDB-3092`)
=======
* Internal comments creation fails on chrome browser (`OSIDB-3091`)
>>>>>>> 5b522b37

## [2024.7.0]
### Changed
* Make text area descriptions layout static (always visible) (`OSIDB-2005`)

### Fixed
* Missing references and/or acknowledgements after multiple creation (`OSIDB-3066`)
* Form is not disabled during multiple references and/or acknowledgements creation (`OSIDB-3066`)
* Exclude empty state from open issues filter (`OSIDB-3067`)
* Affect CVSS scores could not be edited (`OSIDB-3042`)
* Some affects' trackers were not showing (`OSIDB-3065`, `OSIDB-3074`)

### Removed
* Remove extra whitespace and optimize UI spacing (`OSIDB-2005`)
* Remove buttons to show/hide text area descriptions (they are always visible now) (`OSIDB-2005`)

## [2024.6.2]
### Added
* Create Jira task on demand for legacy flaws (`OSIDB-2883`)
* Jira contributors field is now displayed on the Flaw form (`OSIDB-2916`)
* Hover style on Cvss Calculator buttons (`OSIDB-2511`)

### Changed
* Temporary disable private comments creation (`OSIDB-3002`)
* Enable private comments creation again (`OSIDB-3012`)
* Highlight form style for embargoed flaw (`OSIDB-2984`)
* Added Cvss Score value to Cvss Vector field (`OSIDB-2511`)

### Fixed
* Flaws without a Jira task cannot be updated (`OSIDB-2960`)
* Remove Trackers section on Flaw Edit (`OSIDB-2954`)
* Owner - Status text overlap on flaw list (`OSIDB-2827`)
* Fix Error for Duplicated Affects (`OSIDB-2894`)
* Missing Expand All button on initial Flaw load (`OSIDB-3024`)
* Formatting for Tracker table timestamps (`OSIDB-2983`)
* Inconsistent focusing on calculator fields (`OSIDB-2511`)

### Removed
* Removed Cvss Score field (`OSIDB-2511`)

## [2024.6.1]
### Added
* Support private Bugzilla comments (`OSIDB-2912`)
* Add Created At on Flaw Edit (`OSIDB-2945`)
* Add Affect affectedness on Advanced Search (`OSIDB-2951`)
* Limit Affect resolution options based on affectedness value (`OSIDB-2787`)

### Fixed
* Refresh flaw after cvss scores on create (`OSIDB-2981`)
* Flaw form not being responsive after save (`OSIDB-2948`)
* Don't update unmodified affects (`OSIDB-2946`)
* Fix CVSS score reset on Flaw reset (`OSIDB-2701`)
* Fix Flaw save with removing unsaved affects (`OSIDB-2934`)
* Manage Trackers: Eliminate unnecessary space, improve layout organization (`OSIDB-2949`, `OSIDB-2987`)
* Prevent unhelpful error notifications (`OSIDB-2962`, `OSIDB-2998`)

## [2024.6.0]
### Added
* Self-Assign button for Flaws (`OSIDB-2593`)
* Provide time to Public Date field (`OSIDB-1848`)
* Add neighboring dropdown menu to Flaw Description for its review workflow (`OSIDB-2623`)
* Add CVE Require Description for AdvancedSearch (`OSIDB-2624`)
* Support for references and acknowledgements on flaw creation (`OSIDB-2319`)
* Sort Advanced Search Options alphabetically (`OSIDB-2805`)
* Add tracker links on affects and flaw form (`OSIDB-2630`)
* Add button to expand all affects (`OSIDB-2817`)
* Sort impact options logically (`OSIDB-2791`)
* Advanced search on emptiness for CVE ID (`OSIDB-2806`)
* Embedded Alerts on top of the Flaw form (`OSIDB-1211`)
* Add Incident State for AdvancedSearch (`OSIDB-2892`)
* Manage adding mulitple trackers (`OSIDB-2673`, `OSIDB-2811`)
* Hide references description when it is not set (`OSIDB-2846`)
* Create and delete Affects in single request (`OSIDB-2821`)
* Add link to bugzilla tracker on Flaw form (`OSIDB-2897`)
* Set public date to current date on unembargo (`OSIDB-2829`)
* Add CVSSv3 score explanation input field (`OSIDB-2913`)
* Remove checkbox on IssueQueue (`OSIDB-2488`)

### Changed
* Switch Flaw.component to Flaw.components (`OSIDB-2777`)
* Use comment_zero instead of description from OSIDB (`OSIDB-2784`)
* Support internal flaw comments using Jira (`OSIDB-828`)
* Redesign flaw comments section (`OSIDB-2536`)
* Rename assignee to owner in flaw filter and detail pages (`OSIDB-2898`)
* Dramatically enhanced Manage Trackers UI (`OSIDB-2915`)
  * Organize by selected, unselected, and already filed
  * Limit UI space of element
  * Filter trackers by stream or component name
  * Shows recommended tracker icon
* Make `Impact`, `Public Date` and `Component` optional for a `Rejected` flaw (`OSIDB-2849`)
* Renamed Flaw Status to Flaw State (`OSIDB-2899`)
* Improve reporting on tracker filing errors (`OSIDB-2909`)
* Added timezone to Public Date field (UTC) (`OSIDB-2790`)
* Don't collapse affected modules automatically after deleting a component (only occurred when no other components were expanded) (`OSIDB-2757`)
* Add emptiness for CVSSv3, CWE ID, Owner, Description, Statement, Mitigation on Advanced Search (`OSIDB-2816`)

### Fixed
* The session is now shared across tabs
* CVSS scores on affects can be added (`OSIDB-2573`)
* Disable form on references and acknowledgments save actions (`OSIDB-2645`)
* References and acknowledgments disappear after save actions (`OSIDB-2645`)
* References and acknowledgments are not refreshed after save actions (`OSIDB-2645`)
* Fixed FlawForm Remove Summary, Statement, Mitigation Button (`OSIDB-2703`)
* Restored required field validations to Flaw fields (`OSIDB-2725`)
* De/Select all button in Trackers Manager (`OSIDB-2908`)
* Save affects all at once (`OSIDB-2206`)
* Show only allowed sources for Flaw Create/Edit (`OSIDB-2395`)
* Fixed deleted affects message after flaw save (`OSIDB-2693`)
* Recover from save errors during flaw creation, show saving animation (`OSIDB-2765`)
* Prevent saving of unmodified affects (`OSIDB-2754`)
* Unable to save first cvss score on flaws (`OSIDB-2769`)
* Unable to save new references and ackowledgments on flaws (`OSIDB-2206`)
* Reset affects when flaw is reset (`OSIDB-2793`)
* New public comments are not displayed (`OSIDB-2700`)
* Fix outdated model (409) errors on saving affects (`OSIDB-2933`)
* Fix Flaw Owner self assign button to assign correct Jira username (`OSIDB-2715`)
* Fix My Issues filter on index page to filter by correct Jira usernamne (`OSIDB-2716`)

### Removed
* Removed is_major_incident usage (`OSIDB-2778`)
* Removed comment.type usage (`OSIDB-2781`)
* Removed Flaw.meta usage (`OSIDB-2801`)
* Removed cvss2 and cvss3 fields from Flaw and Affects (`OSIDB-2779`)
* Removed validation on empty references description (`OSIDB-2846`)

## [Unreleased] (TODO update for 2024.1.1 and 2024.2.0 releases)

### Added
* Embedded Cvss3 calculator in `Flaw` views (`OSIDB-1204`)

### Changed
* Flaw URLs consists preferably of CVE ID if possible (`OSIDB-2018`)
* Changed layout for Descriptions, References and Acknowledgements
* Renamed `Description` (to Comment#0) and `Summary` (to Description)
* Made text area fields visible with empty content
* Minor style adjustments on `Flaw` views
* Validates Flaw form fields with visual fieldback 
* Provided save operation indications
* Implemented read-only mode (network requests involving write operations are disabled)
* Disables form on save
* Links on references are now displayed as urls
* Implemented Advanced Search Query to URL
* Unembargo confirmation now happens on saving flaw
* `Source` column hidden on flaw lists
* `Source` field renamed to `CVE Source` on flaw form and advanced search
* Added Total count for IndexView and AdvancedSearch Page
* Add Default Filter on IndexView Page
* Cvss vector and score fields converted to static (only editable through calculator)
* Changed affect form
  * Removed modified/unsaved affects section
  * Added UI indications for unsaved affects
  * Improved recovery/deletion UI
  * Show affectedness, resolution text
  * Update affectedness, resolution selection options
  * Add validation for duplicated component name
* Add OSV Source for Flaw
* Show Default Filter on IndexView Page
* Remove Team ID from Flaw detail page and advanced search page
* Add Errata Link for Tracker

### Fixed
* Fixed overlap on edit buttons at References and Acknowledgements items
* Fixed inconsistent style on read-only fields with empty value
* Fixed `References` and `Acknowledgements` don't open when new item is added
* Fixed editing bugs on `References` and `Acknowledgements` lists
* Fixed `Affiliation` text overflow on `Acknowledgements` labels
* Fixed possible incorrect CVSS2 instead of CVSS3 display (`OSIDB-2308`)
* Flaw CVSS3 score is now readonly (`OSIDB-2308`)
* Flaw Comment#0 (former description) field is now writable only upon Flaw creation (`OSIDB-2308`)
* Fixed ability to create comments on public flaws
* Provide unembargo confirmation ID for Embargoed Flaws without a CVE
* Saving indication for saving Flaw edits
* Supplied missing validation indication fo Reported Date
* Removed CVE as required field
* Refreshing behavior fixed
* Fixed incorrect prompt message on `References` deletion
* Fixed `Reference` external url validation to accept `http://`
* Date Field: Restore clickability to save/cancel buttons on Date field, Fixes escape key functionality, Prevents reappearing value from cancelled edit
* Fixed NVD and RH CVSS Score diff highlight
* Fixed duplicated search option on `AdvancedSearch` page
* Fixed redirect `Flaws` link on `Flaw` edit page when `Flaw` is not found.
* Fixed Scroll bar on `Flaws` list
* Fixed 'outdated Flaw' error when updating affects, references, acknowlegdements, CVSS scores, flaw
* The session is now shared across tabs
* Fixed CVSS scores not being saved after flaw creation



## [2024.1.0]

### Added
* Support `Flaw` workflow status display
* Support `Flaw` assignment
* Support JIRA API Key configuration
* Expand unit test coverage
  * Boilerplate for network-based unit tests
  * Settings
  * Initial support for `Flaw` editing

### Fixed
* Clear All button for toasts is now clickable

## [2023.11.0]
The first release for user testing, briefly reaching feature parity with OSIDB

### Added
* Various standard widgets
* Flaw commenting
* Error notifications
* `Affects` editing
* Form validation
* Early unit test coverage
* Acceptance test framework
* Runtime type checking

## [2023.7.0]
### Added
* Settings
* `Flaw` creation
* `Flaw` editing
* Quick search
* Configurable backend

## Initial release - [2023.4.0]
### Added
* Early repo layout & Flaw template

[Unreleased]: https://github.com/RedHatProductSecurity/osim/compare/v2024.7.0...HEAD
[2024.7.0]: https://github.com/RedHatProductSecurity/osim/compare/v2024.6.2...v2024.7.0
[2024.6.2]: https://github.com/RedHatProductSecurity/osim/compare/v2024.6.1...v2024.6.2
[2024.6.1]: https://github.com/RedHatProductSecurity/osim/compare/v2024.6.0...v2024.6.1
[2024.6.0]: https://github.com/RedHatProductSecurity/osim/compare/v2024.1.0...v2024.6.0
[2024.1.0]: https://github.com/RedHatProductSecurity/osim/compare/v2023.11.0...v2024.1.0
[2023.11.0]: https://github.com/RedHatProductSecurity/osim/compare/v2023.7.0...v2023.11.0
[2023.7.0]: https://github.com/RedHatProductSecurity/osim/compare/v2023.7.0...v2023.11.0
[2023.4.0]: https://github.com/RedHatProductSecurity/osim/compare/7b2b6a061cd6e30f5f53543f29271c80b08b16ff...v2023.4.0<|MERGE_RESOLUTION|>--- conflicted
+++ resolved
@@ -3,11 +3,8 @@
 # [Unreleased]
 ### Fixed
 * Bugzilla tracker link overlaps with the workflow actions (`OSIDB-3089`)
-<<<<<<< HEAD
 * Duplicated loading spinner on flaw lists (`OSIDB-3092`)
-=======
 * Internal comments creation fails on chrome browser (`OSIDB-3091`)
->>>>>>> 5b522b37
 
 ## [2024.7.0]
 ### Changed
