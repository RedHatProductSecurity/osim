# OSIM Changelog

## [Unreleased]
### Added
* Self-Assign button for Flaws (`OSIDB-2593`)
* Provide time to Public Date field (`OSIDB-1848`)
* Add neighboring dropdown menu to Flaw Description for its review workflow (`OSIDB-2623`)
* Add CVE Require Description for AdvancedSearch (`OSIDB-2624`)
* Support for references and acknowledgements on flaw creation (`OSIDB-2319`)
* Sort Advanced Search Options alphabetically (`OSIDB-2805`)
* Add tracker links on affects and flaw form (`OSIDB-2630`)
* Add button to expand all affects (`OSIDB-2817`)
* Sort impact options logically (`OSIDB-2791`)
* Advanced search on emptiness for CVE ID (`OSIDB-2806`)
* Embedded Alerts on top of the Flaw form (`OSIDB-1211`)
* Add Incident State for AdvancedSearch (`OSIDB-2892`)
* Manage adding mulitple trackers (`OSIDB-2673`, `OSIDB-2811`)
<<<<<<< HEAD
* Add Affect Module Button on Flaw Form (`OSIDB-2876`)
* Sort affects by product family, alphabetical (`OSIDB-2533`)
=======
* Hide references description when it is not set (`OSIDB-2846`)
* Create and delete Affects in single request (`OSIDB-2821`)
>>>>>>> 07d13b6b

### Changed
* Switch Flaw.component to Flaw.components (`OSIDB-2777`)
* Use comment_zero instead of description from OSIDB (`OSIDB-2784`)
* Support internal flaw comments using Jira (`OSIDB-828`)
* Redesign flaw comments section (`OSIDB-2536`)
* Rename assignee to owner in flaw filter and detail pages (`OSIDB-2898`)
* Dramatically enhanced Manage Trackers UI (`OSIDB-2915`)
  * Organize by selected, unselected, and already filed
  * Limit UI space of element
  * Filter trackers by stream or component name
  * Shows recommended tracker icon

### Fixed
* The session is now shared across tabs
* CVSS scores on affects can be added (`OSIDB-2573`)
* Disable form on references and acknowledgments save actions (`OSIDB-2645`)
* References and acknowledgments disappear after save actions (`OSIDB-2645`)
* References and acknowledgments are not refreshed after save actions (`OSIDB-2645`)
* Fixed FlawForm Remove Summary, Statement, Mitigation Button (`OSIDB-2703`)
* Restored required field validations to Flaw fields (`OSIDB-2725`)
* De/Select all button in Trackers Manager (`OSIDB-2908`)
* Save affects all at once (`OSIDB-2206`)
* Show only allowed sources for Flaw Create/Edit (`OSIDB-2395`)
* Fixed deleted affects message after flaw save (`OSIDB-2693`)
* Recover from save errors during flaw creation, show saving animation (`OSIDB-2765`)
* Prevent saving of unmodified affects (`OSIDB-2754`)
* Unable to save first cvss score on flaws (`OSIDB-2769`)
* Unable to save new references and ackowledgments on flaws (`OSIDB-2206`)
* Reset affects when flaw is reset (`OSIDB-2793`)
* New public comments are not displayed (`OSIDB-2700`)

### Removed
* Removed is_major_incident usage (`OSIDB-2778`)
* Removed comment.type usage (`OSIDB-2781`)
* Removed Flaw.meta usage (`OSIDB-2801`)
* Removed cvss2 and cvss3 fields from Flaw and Affects (`OSIDB-2779`)
* Removed validation on empty references description (`OSIDB-2846`)

## [Unreleased] (TODO update for 2024.1.1 and 2024.2.0 releases)

### Added
* Embedded Cvss3 calculator in `Flaw` views (`OSIDB-1204`)

### Changed
* Flaw URLs consists preferably of CVE ID if possible (`OSIDB-2018`)
* Changed layout for Descriptions, References and Acknowledgements
* Renamed `Description` (to Comment#0) and `Summary` (to Description)
* Made text area fields visible with empty content
* Minor style adjustments on `Flaw` views
* Validates Flaw form fields with visual fieldback 
* Provided save operation indications
* Implemented read-only mode (network requests involving write operations are disabled)
* Disables form on save
* Links on references are now displayed as urls
* Implemented Advanced Search Query to URL
* Unembargo confirmation now happens on saving flaw
* `Source` column hidden on flaw lists
* `Source` field renamed to `CVE Source` on flaw form and advanced search
* Added Total count for IndexView and AdvancedSearch Page
* Add Default Filter on IndexView Page
* Cvss vector and score fields converted to static (only editable through calculator)
* Changed affect form
  * Removed modified/unsaved affects section
  * Added UI indications for unsaved affects
  * Improved recovery/deletion UI
  * Show affectedness, resolution text
  * Update affectedness, resolution selection options
  * Add validation for duplicated component name
* Add OSV Source for Flaw
* Show Default Filter on IndexView Page
* Remove Team ID from Flaw detail page and advanced search page
* Add Errata Link for Tracker

### Fixed
* Fixed overlap on edit buttons at References and Acknowledgements items
* Fixed inconsistent style on read-only fields with empty value
* Fixed `References` and `Acknowledgements` don't open when new item is added
* Fixed editing bugs on `References` and `Acknowledgements` lists
* Fixed `Affiliation` text overflow on `Acknowledgements` labels
* Fixed possible incorrect CVSS2 instead of CVSS3 display (`OSIDB-2308`)
* Flaw CVSS3 score is now readonly (`OSIDB-2308`)
* Flaw Comment#0 (former description) field is now writable only upon Flaw creation (`OSIDB-2308`)
* Fixed ability to create comments on public flaws
* Provide unembargo confirmation ID for Embargoed Flaws without a CVE
* Saving indication for saving Flaw edits
* Supplied missing validation indication fo Reported Date
* Removed CVE as required field
* Refreshing behavior fixed
* Fixed incorrect prompt message on `References` deletion
* Fixed `Reference` external url validation to accept `http://`
* Date Field: Restore clickability to save/cancel buttons on Date field, Fixes escape key functionality, Prevents reappearing value from cancelled edit
* Fixed NVD and RH CVSS Score diff highlight
* Fixed duplicated search option on `AdvancedSearch` page
* Fixed redirect `Flaws` link on `Flaw` edit page when `Flaw` is not found.
* Fixed Scroll bar on `Flaws` list
* Fixed 'outdated Flaw' error when updating affects, references, acknowlegdements, CVSS scores, flaw
* The session is now shared across tabs
* Fixed CVSS scores not being saved after flaw creation



## [2024.1.0]

### Added
* Support `Flaw` workflow status display
* Support `Flaw` assignment
* Support JIRA API Key configuration
* Expand unit test coverage
  * Boilerplate for network-based unit tests
  * Settings
  * Initial support for `Flaw` editing

### Fixed
* Clear All button for toasts is now clickable

## [2023.11.0]
The first release for user testing, briefly reaching feature parity with OSIDB

### Added
* Various standard widgets
* Flaw commenting
* Error notifications
* `Affects` editing
* Form validation
* Early unit test coverage
* Acceptance test framework
* Runtime type checking

## [2023.7.0]
### Added
* Settings
* `Flaw` creation
* `Flaw` editing
* Quick search
* Configurable backend

## Initial release - [2023.4.0]
### Added
* Early repo layout & Flaw template

[Unreleased]: https://github.com/RedHatProductSecurity/osim/compare/v2024.1.0...HEAD
[2024.1.0]: https://github.com/RedHatProductSecurity/osim/compare/v2023.11.0...v2024.1.0
[2023.11.0]: https://github.com/RedHatProductSecurity/osim/compare/v2023.7.0...v2023.11.0
[2023.7.0]: https://github.com/RedHatProductSecurity/osim/compare/v2023.7.0...v2023.11.0
[2023.4.0]: https://github.com/RedHatProductSecurity/osim/compare/7b2b6a061cd6e30f5f53543f29271c80b08b16ff...v2023.4.0<|MERGE_RESOLUTION|>--- conflicted
+++ resolved
@@ -15,13 +15,10 @@
 * Embedded Alerts on top of the Flaw form (`OSIDB-1211`)
 * Add Incident State for AdvancedSearch (`OSIDB-2892`)
 * Manage adding mulitple trackers (`OSIDB-2673`, `OSIDB-2811`)
-<<<<<<< HEAD
+* Hide references description when it is not set (`OSIDB-2846`)
+* Create and delete Affects in single request (`OSIDB-2821`)
 * Add Affect Module Button on Flaw Form (`OSIDB-2876`)
 * Sort affects by product family, alphabetical (`OSIDB-2533`)
-=======
-* Hide references description when it is not set (`OSIDB-2846`)
-* Create and delete Affects in single request (`OSIDB-2821`)
->>>>>>> 07d13b6b
 
 ### Changed
 * Switch Flaw.component to Flaw.components (`OSIDB-2777`)
