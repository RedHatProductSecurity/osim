--- conflicted
+++ resolved
@@ -35,12 +35,9 @@
   * Removed modified/unsaved affects section
   * Added UI indications for unsaved affects
   * Improved recovery/deletion UI
-<<<<<<< HEAD
   * Show affectedness, resolution text
   * Update affectedness, resolution selection options
-=======
 * Add OSV Source for Flaw
->>>>>>> 4ab8b854
 
 ### Fixed
 * Fixed overlap on edit buttons at References and Acknowledgements items
