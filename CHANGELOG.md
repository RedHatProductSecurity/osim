--- conflicted
+++ resolved
@@ -12,12 +12,9 @@
 * Add button to expand all affects (`OSIDB-2817`)
 * Sort impact options logically (`OSIDB-2791`)
 * Advanced search on emptiness for CVE ID (`OSIDB-2806`)
-<<<<<<< HEAD
+* Embedded Alerts on top of the Flaw form (`OSIDB-1211`)
 * Add Affect Module Button on Flaw Form (`OSIDB-2876`)
 * Sort affects by product family, alphabetical (`OSIDB-2533`)
-=======
-* Embedded Alerts on top of the Flaw form (`OSIDB-1211`)
->>>>>>> 66c3e279
 
 ### Fixed
 * The session is now shared across tabs
