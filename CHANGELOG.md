--- conflicted
+++ resolved
@@ -8,15 +8,6 @@
 
 ### Fixed
 * The session is now shared across tabs
-<<<<<<< HEAD
-* CVSS scores on affects can be added
-* Disable form on references and acknowledgments save actions
-* References and acknowledgments disappear after save actions
-* References and acknowledgments are not refreshed after save actions
-* Fixed FlawForm Remove Summary, Statement, Mitigation Button
-* Restored required field validations to Flaw fields
-* Show only allowed sources for Flaw Edit (`OSIDB-2395`)
-=======
 * CVSS scores on affects can be added (`OSIDB-2573`)
 * Disable form on references and acknowledgments save actions (`OSIDB-2645`)
 * References and acknowledgments disappear after save actions (`OSIDB-2645`)
@@ -24,7 +15,7 @@
 * Fixed FlawForm Remove Summary, Statement, Mitigation Button (`OSIDB-2703`)
 * Restored required field validations to Flaw fields (`OSIDB-2725`)
 * Save affects all at once (`OSIDB-2206`)
->>>>>>> a98f05f5
+* Show only allowed sources for Flaw Edit (`OSIDB-2395`)
 
 ## [Unreleased] (TODO update for 2024.1.1 and 2024.2.0 releases)
 
