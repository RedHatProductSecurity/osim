--- conflicted
+++ resolved
@@ -28,12 +28,9 @@
 * Set public date to current date on unembargo (`OSIDB-2829`)
 * Add CVSSv3 score explanation input field (`OSIDB-2913`)
 * Remove checkbox on IssueQueue (`OSIDB-2488`)
-<<<<<<< HEAD
-* Add Created At on Flaw Edit (`OSIDB-2945`)
-=======
 * Fix CVSS score reset on Flaw reset (`OSIDB-2701`)
 * Add Affect affectedness on Advanced Search (`OSIDB-2951`)
->>>>>>> a5505c67
+* Add Created At on Flaw Edit (`OSIDB-2945`)
 
 ### Changed
 * Switch Flaw.component to Flaw.components (`OSIDB-2777`)
