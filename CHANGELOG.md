# OSIM Changelog

## [Unreleased]
### Added
* Self-Assign button for Flaws (`OSIDB-2593`)
* Provide time to Public Date field (`OSIDB-1848`)
* Add neighboring dropdown menu to Flaw Description for its review workflow (`OSIDB-2623`)
* Add CVE Require Description for AdvancedSearch (`OSIDB-2624`)

### Fixed
* The session is now shared across tabs
<<<<<<< HEAD
* CVSS scores on affects can be added
* Disable form on references and acknowledgments save actions
* References and acknowledgments disappear after save actions
* References and acknowledgments are not refreshed after save actions
* Fixed FlawForm Remove Summary, Statement, Mitigation Button
* Restored required field validations to Flaw fields
* Fixed deleted affects message after flaw save (`OSIDB-2693`)
=======
* CVSS scores on affects can be added (`OSIDB-2573`)
* Disable form on references and acknowledgments save actions (`OSIDB-2645`)
* References and acknowledgments disappear after save actions (`OSIDB-2645`)
* References and acknowledgments are not refreshed after save actions (`OSIDB-2645`)
* Fixed FlawForm Remove Summary, Statement, Mitigation Button (`OSIDB-2703`)
* Restored required field validations to Flaw fields (`OSIDB-2725`)
* Save affects all at once (`OSIDB-2206`)
* Show only allowed sources for Flaw Edit (`OSIDB-2395`)
>>>>>>> ba740d3b

## [Unreleased] (TODO update for 2024.1.1 and 2024.2.0 releases)

### Added
* Embedded Cvss3 calculator in `Flaw` views (`OSIDB-1204`)

### Changed
* Flaw URLs consists preferably of CVE ID if possible (`OSIDB-2018`)
* Changed layout for Descriptions, References and Acknowledgements
* Renamed `Description` (to Comment#0) and `Summary` (to Description)
* Made text area fields visible with empty content
* Minor style adjustments on `Flaw` views
* Validates Flaw form fields with visual fieldback 
* Provided save operation indications
* Implemented read-only mode (network requests involving write operations are disabled)
* Disables form on save
* Links on references are now displayed as urls
* Implemented Advanced Search Query to URL
* Unembargo confirmation now happens on saving flaw
* `Source` column hidden on flaw lists
* `Source` field renamed to `CVE Source` on flaw form and advanced search
* Added Total count for IndexView and AdvancedSearch Page
* Add Default Filter on IndexView Page
* Cvss vector and score fields converted to static (only editable through calculator)
* Changed affect form
  * Removed modified/unsaved affects section
  * Added UI indications for unsaved affects
  * Improved recovery/deletion UI
  * Show affectedness, resolution text
  * Update affectedness, resolution selection options
  * Add validation for duplicated component name
* Add OSV Source for Flaw
* Show Default Filter on IndexView Page
* Remove Team ID from Flaw detail page and advanced search page
* Add Errata Link for Tracker

### Fixed
* Fixed overlap on edit buttons at References and Acknowledgements items
* Fixed inconsistent style on read-only fields with empty value
* Fixed `References` and `Acknowledgements` don't open when new item is added
* Fixed editing bugs on `References` and `Acknowledgements` lists
* Fixed `Affiliation` text overflow on `Acknowledgements` labels
* Fixed possible incorrect CVSS2 instead of CVSS3 display (`OSIDB-2308`)
* Flaw CVSS3 score is now readonly (`OSIDB-2308`)
* Flaw Comment#0 (former description) field is now writable only upon Flaw creation (`OSIDB-2308`)
* Fixed ability to create comments on public flaws
* Provide unembargo confirmation ID for Embargoed Flaws without a CVE
* Saving indication for saving Flaw edits
* Supplied missing validation indication fo Reported Date
* Removed CVE as required field
* Refreshing behavior fixed
* Fixed incorrect prompt message on `References` deletion
* Fixed `Reference` external url validation to accept `http://`
* Date Field: Restore clickability to save/cancel buttons on Date field, Fixes escape key functionality, Prevents reappearing value from cancelled edit
* Fixed NVD and RH CVSS Score diff highlight
* Fixed duplicated search option on `AdvancedSearch` page
* Fixed redirect `Flaws` link on `Flaw` edit page when `Flaw` is not found.
* Fixed Scroll bar on `Flaws` list
* Fixed 'outdated Flaw' error when updating affects, references, acknowlegdements, CVSS scores, flaw
* The session is now shared across tabs
* Fixed CVSS scores not being saved after flaw creation



## [2024.1.0]

### Added
* Support `Flaw` workflow status display
* Support `Flaw` assignment
* Support JIRA API Key configuration
* Expand unit test coverage
  * Boilerplate for network-based unit tests
  * Settings
  * Initial support for `Flaw` editing

### Fixed
* Clear All button for toasts is now clickable

## [2023.11.0]
The first release for user testing, briefly reaching feature parity with OSIDB

### Added
* Various standard widgets
* Flaw commenting
* Error notifications
* `Affects` editing
* Form validation
* Early unit test coverage
* Acceptance test framework
* Runtime type checking

## [2023.7.0]
### Added
* Settings
* `Flaw` creation
* `Flaw` editing
* Quick search
* Configurable backend

## Initial release - [2023.4.0]
### Added
* Early repo layout & Flaw template

[Unreleased]: https://github.com/RedHatProductSecurity/osim/compare/v2024.1.0...HEAD
[2024.1.0]: https://github.com/RedHatProductSecurity/osim/compare/v2023.11.0...v2024.1.0
[2023.11.0]: https://github.com/RedHatProductSecurity/osim/compare/v2023.7.0...v2023.11.0
[2023.7.0]: https://github.com/RedHatProductSecurity/osim/compare/v2023.7.0...v2023.11.0
[2023.4.0]: https://github.com/RedHatProductSecurity/osim/compare/7b2b6a061cd6e30f5f53543f29271c80b08b16ff...v2023.4.0<|MERGE_RESOLUTION|>--- conflicted
+++ resolved
@@ -9,15 +9,6 @@
 
 ### Fixed
 * The session is now shared across tabs
-<<<<<<< HEAD
-* CVSS scores on affects can be added
-* Disable form on references and acknowledgments save actions
-* References and acknowledgments disappear after save actions
-* References and acknowledgments are not refreshed after save actions
-* Fixed FlawForm Remove Summary, Statement, Mitigation Button
-* Restored required field validations to Flaw fields
-* Fixed deleted affects message after flaw save (`OSIDB-2693`)
-=======
 * CVSS scores on affects can be added (`OSIDB-2573`)
 * Disable form on references and acknowledgments save actions (`OSIDB-2645`)
 * References and acknowledgments disappear after save actions (`OSIDB-2645`)
@@ -26,7 +17,7 @@
 * Restored required field validations to Flaw fields (`OSIDB-2725`)
 * Save affects all at once (`OSIDB-2206`)
 * Show only allowed sources for Flaw Edit (`OSIDB-2395`)
->>>>>>> ba740d3b
+* Fixed deleted affects message after flaw save (`OSIDB-2693`)
 
 ## [Unreleased] (TODO update for 2024.1.1 and 2024.2.0 releases)
 
