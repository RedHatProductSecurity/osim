# OSIM Changelog

## [Unreleased]
### Changed
* Allow empty impact on flaw (`OSIDB-3596`)

### Fixed
* Corrected BZ link overlapping flaw promotion button (`OSIDB-3529`)

## [2024.10.0]
### Added
* Extend incident types to include 'Minor' and 'Zero Day' (`OSIDB-3442`)
* Added Flaw History section (`OSIDB-3371`)
<<<<<<< HEAD
* Added new CVSS versions and issuers on flaw form (`OSIDB-3546`)
=======
* Added new flaw reference type "Upstream" (`OSIDB-3566`)
>>>>>>> a1f9b81c

### Fixed
* Corrected wrong tooltips on advance search, empty/non-empty buttons (`OSIDB-3502`)
* Show comment field on CVSSv3 when the score is the same but the comment is not empty (`OSIDB-3400`)
* Use UTC time for created date on flaw list (`OSIDB-3478`)
* Automatically reset affect's delegated resolution when affectedness is set to not affected (`OSIDB-3533`)

### Changed
* Display NVD CVSS when it is available (`OSIDB-3546`)

## [2024.9.2]
### Added
* Add query filter support on advance search (`OSIDB-3088`)
* Support saving query filter on default user search (`OSIDB-3387`)
* Allow emptiness advanced search on supported fields (`OSIDB-3389`)
* Add additional sortable fields for advance search results (`OSIDB-3388`)
* Added tootlips with full string value on affect/tracker fields that can be truncated (`OSIDB-3453`)
* Disable file tracking button for non saved new affects (`OSIDB-3474`)

### Fixed
* Fix swapped values on trackers `Modules` and `Stream` values (`OSIDB-3443`)
* Adding new trackers temporary populate trackers table (`OSIDB-3474`)

## [2024.9.1]
### Fixed
* Fix wrong tracker links (`OSIDB-3443`)

## [2024.9.0]
### Added
* Allow using default ordering in flaw list page (`OSIDB-3187`)
* Support operations for a selection of affects (`OSIDB-2818`)
* Support filing trackers for a selection or individual affects (`OSIDB-2818`)
* Provide default values when adding new affects (`OSIDB-2818`)
* Added different filters for affects and trackers (`OSIDB-2818`)
* Support field specific sorting for affects and trackers (`OSIDB-2818`)
* New modal view for trackers manager for individual/selected affects (`OSIDB-2818`)
* Provide Bug ID information for trackers display (`OSIDB-2818`)
* In the event of saving multiple trackers with some failing, the affect 
trackers will be refreshed (`OSIDB-3402`)
* Display score on affect's CVSS column (`OSIDB-3397`)
* Allow removing CVSS on affects (`OSIDB-3397`)

### Changed
* Improved performance by reusing access token until is expired (`OSIDB-3373`)
* Re-design of affects view (`OSIDB-2818`)
* Re-design of trackers view (`OSIDB-2818`)
* Modified layout of trackers manager (`OSIDB-2818`)
* Fetch flaws on the background to improve performance (`OSIDB-3373`)
* Add CVEORG Source for Flaw (`OSIDB-3394`)

### Fixed
* Correct `affected module` information source on trackers display (`OSIDB-2818`)
* Allow setting and modifying affect's CVSS (`OSIDB-3397`)

### Removed
* Removed `type` information for trackers display (`OSIDB-2818`)

## [2024.8.0]
### Added
* Add button to Bugzilla on public and private comments
* `DEFER` is now a possible affect resolution (`OSIDB-3286`, `OSIDB-3288`)

### Fixed
* Allow saving flaws with historical affects (`OSIDB-3262`)

## [2024.7.2]
### Fixed
* Fix comment#0 and description fields layout (`OSIDB-3174`)
* Indicate when single tracker successfully filed (`OSIDB-3144`)

### Added
* Indicate when trackers are unexpectedly not available (`OSIDB-3158`)

### Changed
* Jira suggestions are now filtered by the current project (`OSIDB-3189`)

## [2024.7.1]
### Added
* Apply modified style to references and ackowledgements cards when they differ to the saved value (`OSIDB-2905`)
* Sort affects by product family, alphabetically (`OSIDB-2533`)
* Suggestions for Flaw Owner field (`OSIDB-3004`)
* Suggestions for Jira mentions in internal comments (`OSIDB-3005`)
* Support for non empty CVE Description on advanced search (`OSIDB-3138`)

### Fixed
* Bugzilla tracker link overlaps with the workflow actions (`OSIDB-3089`)
* Duplicated loading spinner on flaw lists (`OSIDB-3092`)
* Internal comments creation fails on chrome browser (`OSIDB-3091`)
* Auto commit edited references and ackowledgements when start editting a new one (`OSIDB-2905`)
* Affects resolution is not updated after changing affectedness (`OSIDB-3123`)
* Affect CVSS scores wouldn't save properly (`OSIDB-3100`)
* Can't clear CVSS score from a flaw (`OSIDB-1843`)
* Flaw could not be saved without affects in several situations (`OSIDB-3099`)

### Removed
* Remove dirty flag from footer and from build validation process (`OSIDB-3068`)
* Being unable (with one action) simultaneously update a flaw's components and affects (`OSIDB-3100`)

### Changed
* Reload trackers after filing trackers (`OSIDB-3049`)
* Changed order of saving operations when updating a flaw (`OSIDB-3100`, `OSIDB-3099`)

## [2024.7.0]
### Changed
* Make text area descriptions layout static (always visible) (`OSIDB-2005`)

### Fixed
* Missing references and/or acknowledgements after multiple creation (`OSIDB-3066`)
* Form is not disabled during multiple references and/or acknowledgements creation (`OSIDB-3066`)
* Exclude empty state from open issues filter (`OSIDB-3067`)
* Affect CVSS scores could not be edited (`OSIDB-3042`)
* Some affects' trackers were not showing (`OSIDB-3065`, `OSIDB-3074`)

### Removed
* Remove extra whitespace and optimize UI spacing (`OSIDB-2005`)
* Remove buttons to show/hide text area descriptions (they are always visible now) (`OSIDB-2005`)

## [2024.6.2]
### Added
* Create Jira task on demand for legacy flaws (`OSIDB-2883`)
* Jira contributors field is now displayed on the Flaw form (`OSIDB-2916`)
* Hover style on Cvss Calculator buttons (`OSIDB-2511`)

### Changed
* Temporary disable private comments creation (`OSIDB-3002`)
* Enable private comments creation again (`OSIDB-3012`)
* Highlight form style for embargoed flaw (`OSIDB-2984`)
* Added Cvss Score value to Cvss Vector field (`OSIDB-2511`)

### Fixed
* Flaws without a Jira task cannot be updated (`OSIDB-2960`)
* Remove Trackers section on Flaw Edit (`OSIDB-2954`)
* Owner - Status text overlap on flaw list (`OSIDB-2827`)
* Fix Error for Duplicated Affects (`OSIDB-2894`)
* Missing Expand All button on initial Flaw load (`OSIDB-3024`)
* Formatting for Tracker table timestamps (`OSIDB-2983`)
* Inconsistent focusing on calculator fields (`OSIDB-2511`)

### Removed
* Removed Cvss Score field (`OSIDB-2511`)

## [2024.6.1]
### Added
* Support private Bugzilla comments (`OSIDB-2912`)
* Add Created At on Flaw Edit (`OSIDB-2945`)
* Add Affect affectedness on Advanced Search (`OSIDB-2951`)
* Limit Affect resolution options based on affectedness value (`OSIDB-2787`)

### Fixed
* Refresh flaw after cvss scores on create (`OSIDB-2981`)
* Flaw form not being responsive after save (`OSIDB-2948`)
* Don't update unmodified affects (`OSIDB-2946`)
* Fix CVSS score reset on Flaw reset (`OSIDB-2701`)
* Fix Flaw save with removing unsaved affects (`OSIDB-2934`)
* Manage Trackers: Eliminate unnecessary space, improve layout organization (`OSIDB-2949`, `OSIDB-2987`)
* Prevent unhelpful error notifications (`OSIDB-2962`, `OSIDB-2998`)

## [2024.6.0]
### Added
* Embedded Cvss3 calculator in `Flaw` views (`OSIDB-1204`)
* Self-Assign button for Flaws (`OSIDB-2593`)
* Provide time to Public Date field (`OSIDB-1848`)
* Add neighboring dropdown menu to Flaw Description for its review workflow (`OSIDB-2623`)
* Add CVE Require Description for AdvancedSearch (`OSIDB-2624`)
* Support for references and acknowledgements on flaw creation (`OSIDB-2319`)
* Sort Advanced Search Options alphabetically (`OSIDB-2805`)
* Add tracker links on affects and flaw form (`OSIDB-2630`)
* Add button to expand all affects (`OSIDB-2817`)
* Sort impact options logically (`OSIDB-2791`)
* Advanced search on emptiness for CVE ID (`OSIDB-2806`)
* Embedded Alerts on top of the Flaw form (`OSIDB-1211`)
* Add Incident State for AdvancedSearch (`OSIDB-2892`)
* Manage adding mulitple trackers (`OSIDB-2673`, `OSIDB-2811`)
* Hide references description when it is not set (`OSIDB-2846`)
* Create and delete Affects in single request (`OSIDB-2821`)
* Add link to bugzilla tracker on Flaw form (`OSIDB-2897`)
* Set public date to current date on unembargo (`OSIDB-2829`)
* Add CVSSv3 score explanation input field (`OSIDB-2913`)
* Remove checkbox on IssueQueue (`OSIDB-2488`)

### Changed
* Flaw URLs consists preferably of CVE ID if possible (`OSIDB-2018`)
* Changed layout for Descriptions, References and Acknowledgements
* Renamed `Description` (to Comment#0) and `Summary` (to Description)
* Made text area fields visible with empty content
* Minor style adjustments on `Flaw` views
* Validates Flaw form fields with visual fieldback 
* Provided save operation indications
* Implemented read-only mode (network requests involving write operations are disabled)
* Disables form on save
* Links on references are now displayed as urls
* Implemented Advanced Search Query to URL
* Unembargo confirmation now happens on saving flaw
* `Source` column hidden on flaw lists
* `Source` field renamed to `CVE Source` on flaw form and advanced search
* Added Total count for IndexView and AdvancedSearch Page
* Add Default Filter on IndexView Page
* Cvss vector and score fields converted to static (only editable through calculator)
* Changed affect form
  * Removed modified/unsaved affects section
  * Added UI indications for unsaved affects
  * Improved recovery/deletion UI
  * Show affectedness, resolution text
  * Update affectedness, resolution selection options
  * Add validation for duplicated component name
* Add OSV Source for Flaw
* Show Default Filter on IndexView Page
* Remove Team ID from Flaw detail page and advanced search page
* Add Errata Link for Tracker
* Switch Flaw.component to Flaw.components (`OSIDB-2777`)
* Use comment_zero instead of description from OSIDB (`OSIDB-2784`)
* Support internal flaw comments using Jira (`OSIDB-828`)
* Redesign flaw comments section (`OSIDB-2536`)
* Rename assignee to owner in flaw filter and detail pages (`OSIDB-2898`)
* Dramatically enhanced Manage Trackers UI (`OSIDB-2915`)
  * Organize by selected, unselected, and already filed
  * Limit UI space of element
  * Filter trackers by stream or component name
  * Shows recommended tracker icon
* Make `Impact`, `Public Date` and `Component` optional for a `Rejected` flaw (`OSIDB-2849`)
* Renamed Flaw Status to Flaw State (`OSIDB-2899`)
* Improve reporting on tracker filing errors (`OSIDB-2909`)
* Added timezone to Public Date field (UTC) (`OSIDB-2790`)
* Don't collapse affected modules automatically after deleting a component (only occurred when no other components were expanded) (`OSIDB-2757`)
* Add emptiness for CVSSv3, CWE ID, Owner, Description, Statement, Mitigation on Advanced Search (`OSIDB-2816`)

### Fixed
* Fixed overlap on edit buttons at References and Acknowledgements items
* Fixed inconsistent style on read-only fields with empty value
* Fixed `References` and `Acknowledgements` don't open when new item is added
* Fixed editing bugs on `References` and `Acknowledgements` lists
* Fixed `Affiliation` text overflow on `Acknowledgements` labels
* Fixed possible incorrect CVSS2 instead of CVSS3 display (`OSIDB-2308`)
* Flaw CVSS3 score is now readonly (`OSIDB-2308`)
* Flaw Comment#0 (former description) field is now writable only upon Flaw creation (`OSIDB-2308`)
* Fixed ability to create comments on public flaws
* Provide unembargo confirmation ID for Embargoed Flaws without a CVE
* Saving indication for saving Flaw edits
* Supplied missing validation indication fo Reported Date
* Removed CVE as required field
* Refreshing behavior fixed
* Fixed incorrect prompt message on `References` deletion
* Fixed `Reference` external url validation to accept `http://`
* Date Field: Restore clickability to save/cancel buttons on Date field, Fixes escape key functionality, Prevents reappearing value from cancelled edit
* Fixed NVD and RH CVSS Score diff highlight
* Fixed duplicated search option on `AdvancedSearch` page
* Fixed redirect `Flaws` link on `Flaw` edit page when `Flaw` is not found.
* Fixed Scroll bar on `Flaws` list
* Fixed 'outdated Flaw' error when updating affects, references, acknowlegdements, CVSS scores, flaw
* The session is now shared across tabs
* Fixed CVSS scores not being saved after flaw creation
* The session is now shared across tabs
* CVSS scores on affects can be added (`OSIDB-2573`)
* Disable form on references and acknowledgments save actions (`OSIDB-2645`)
* References and acknowledgments disappear after save actions (`OSIDB-2645`)
* References and acknowledgments are not refreshed after save actions (`OSIDB-2645`)
* Fixed FlawForm Remove Summary, Statement, Mitigation Button (`OSIDB-2703`)
* Restored required field validations to Flaw fields (`OSIDB-2725`)
* De/Select all button in Trackers Manager (`OSIDB-2908`)
* Save affects all at once (`OSIDB-2206`)
* Show only allowed sources for Flaw Create/Edit (`OSIDB-2395`)
* Fixed deleted affects message after flaw save (`OSIDB-2693`)
* Recover from save errors during flaw creation, show saving animation (`OSIDB-2765`)
* Prevent saving of unmodified affects (`OSIDB-2754`)
* Unable to save first cvss score on flaws (`OSIDB-2769`)
* Unable to save new references and ackowledgments on flaws (`OSIDB-2206`)
* Reset affects when flaw is reset (`OSIDB-2793`)
* New public comments are not displayed (`OSIDB-2700`)
* Fix outdated model (409) errors on saving affects (`OSIDB-2933`)
* Fix Flaw Owner self assign button to assign correct Jira username (`OSIDB-2715`)
* Fix My Issues filter on index page to filter by correct Jira usernamne (`OSIDB-2716`)

### Removed
* Removed is_major_incident usage (`OSIDB-2778`)
* Removed comment.type usage (`OSIDB-2781`)
* Removed Flaw.meta usage (`OSIDB-2801`)
* Removed cvss2 and cvss3 fields from Flaw and Affects (`OSIDB-2779`)
* Removed validation on empty references description (`OSIDB-2846`)

## [2024.1.0]

### Added
* Support `Flaw` workflow status display
* Support `Flaw` assignment
* Support JIRA API Key configuration
* Expand unit test coverage
  * Boilerplate for network-based unit tests
  * Settings
  * Initial support for `Flaw` editing

### Fixed
* Clear All button for toasts is now clickable

## [2023.11.0]
The first release for user testing, briefly reaching feature parity with OSIDB

### Added
* Various standard widgets
* Flaw commenting
* Error notifications
* `Affects` editing
* Form validation
* Early unit test coverage
* Acceptance test framework
* Runtime type checking

## [2023.7.0]
### Added
* Settings
* `Flaw` creation
* `Flaw` editing
* Quick search
* Configurable backend

## Initial release - [2023.4.0]
### Added
* Early repo layout & Flaw template

[Unreleased]: https://github.com/RedHatProductSecurity/osim/compare/v2024.10.0...HEAD
[2024.10.0]: https://github.com/RedHatProductSecurity/osim/compare/v2024.9.2...v2024.10.0
[2024.9.2]: https://github.com/RedHatProductSecurity/osim/compare/v2024.9.1...v2024.9.2
[2024.9.1]: https://github.com/RedHatProductSecurity/osim/compare/v2024.9.0...v2024.9.1
[2024.9.0]: https://github.com/RedHatProductSecurity/osim/compare/v2024.8.0...v2024.9.0
[2024.8.0]: https://github.com/RedHatProductSecurity/osim/compare/v2024.7.2...v2024.8.0
[2024.7.2]: https://github.com/RedHatProductSecurity/osim/compare/v2024.7.1...v2024.7.2
[2024.7.1]: https://github.com/RedHatProductSecurity/osim/compare/v2024.7.0...v2024.7.1
[2024.7.0]: https://github.com/RedHatProductSecurity/osim/compare/v2024.6.2...v2024.7.0
[2024.6.2]: https://github.com/RedHatProductSecurity/osim/compare/v2024.6.1...v2024.6.2
[2024.6.1]: https://github.com/RedHatProductSecurity/osim/compare/v2024.6.0...v2024.6.1
[2024.6.0]: https://github.com/RedHatProductSecurity/osim/compare/v2024.1.0...v2024.6.0
[2024.1.0]: https://github.com/RedHatProductSecurity/osim/compare/v2023.11.0...v2024.1.0
[2023.11.0]: https://github.com/RedHatProductSecurity/osim/compare/v2023.7.0...v2023.11.0
[2023.7.0]: https://github.com/RedHatProductSecurity/osim/compare/v2023.7.0...v2023.11.0
[2023.4.0]: https://github.com/RedHatProductSecurity/osim/compare/7b2b6a061cd6e30f5f53543f29271c80b08b16ff...v2023.4.0<|MERGE_RESOLUTION|>--- conflicted
+++ resolved
@@ -1,6 +1,9 @@
 # OSIM Changelog
 
 ## [Unreleased]
+### Added
+* Added new CVSS versions and issuers on flaw form (`OSIDB-3546`)
+
 ### Changed
 * Allow empty impact on flaw (`OSIDB-3596`)
 
@@ -11,11 +14,7 @@
 ### Added
 * Extend incident types to include 'Minor' and 'Zero Day' (`OSIDB-3442`)
 * Added Flaw History section (`OSIDB-3371`)
-<<<<<<< HEAD
-* Added new CVSS versions and issuers on flaw form (`OSIDB-3546`)
-=======
 * Added new flaw reference type "Upstream" (`OSIDB-3566`)
->>>>>>> a1f9b81c
 
 ### Fixed
 * Corrected wrong tooltips on advance search, empty/non-empty buttons (`OSIDB-3502`)
