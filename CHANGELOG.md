# OSIM Changelog

## [Unreleased]
### Added
* Self-Assign button for Flaws (`OSIDB-2593`)
* Provide time to Public Date field (`OSIDB-1848`)
* Add neighboring dropdown menu to Flaw Description for its review workflow (`OSIDB-2623`)
* Add CVE Require Description for AdvancedSearch (`OSIDB-2624`)
* Support for references and acknowledgements on flaw creation (`OSIDB-2319`)
* Sort Advanced Search Options alphabetically (`OSIDB-2805`)
<<<<<<< HEAD
* Sort affects by product family, alphabetically (`OSIDB-2533`)
* Sort impact options logically (`OSIDB-2791`)
* Advanced search on emptiness for CVE ID (`OSIDB-2806`)
=======
* Add tracker links on affects and flaw form (`OSIDB-2630`)
>>>>>>> 30bb389c

### Fixed
* The session is now shared across tabs
* CVSS scores on affects can be added (`OSIDB-2573`)
* Disable form on references and acknowledgments save actions (`OSIDB-2645`)
* References and acknowledgments disappear after save actions (`OSIDB-2645`)
* References and acknowledgments are not refreshed after save actions (`OSIDB-2645`)
* Fixed FlawForm Remove Summary, Statement, Mitigation Button (`OSIDB-2703`)
* Restored required field validations to Flaw fields (`OSIDB-2725`)
* Save affects all at once (`OSIDB-2206`)
* Show only allowed sources for Flaw Create/Edit (`OSIDB-2395`)
* Fixed deleted affects message after flaw save (`OSIDB-2693`)
* Recover from save errors during flaw creation, show saving animation (`OSIDB-2765`)
* Prevent saving of unmodified affects (`OSIDB-2754`)
* Unable to save first cvss score on flaws (`OSIDB-2769`)
* Unable to save new references and ackowledgments on flaws (`OSIDB-2206`)

### Removed
* Removed is_major_incident usage (`OSIDB-2778`)
* Removed comment.type usage (`OSIDB-2781`)

## [Unreleased] (TODO update for 2024.1.1 and 2024.2.0 releases)

### Added
* Embedded Cvss3 calculator in `Flaw` views (`OSIDB-1204`)

### Changed
* Flaw URLs consists preferably of CVE ID if possible (`OSIDB-2018`)
* Changed layout for Descriptions, References and Acknowledgements
* Renamed `Description` (to Comment#0) and `Summary` (to Description)
* Made text area fields visible with empty content
* Minor style adjustments on `Flaw` views
* Validates Flaw form fields with visual fieldback 
* Provided save operation indications
* Implemented read-only mode (network requests involving write operations are disabled)
* Disables form on save
* Links on references are now displayed as urls
* Implemented Advanced Search Query to URL
* Unembargo confirmation now happens on saving flaw
* `Source` column hidden on flaw lists
* `Source` field renamed to `CVE Source` on flaw form and advanced search
* Added Total count for IndexView and AdvancedSearch Page
* Add Default Filter on IndexView Page
* Cvss vector and score fields converted to static (only editable through calculator)
* Changed affect form
  * Removed modified/unsaved affects section
  * Added UI indications for unsaved affects
  * Improved recovery/deletion UI
  * Show affectedness, resolution text
  * Update affectedness, resolution selection options
  * Add validation for duplicated component name
* Add OSV Source for Flaw
* Show Default Filter on IndexView Page
* Remove Team ID from Flaw detail page and advanced search page
* Add Errata Link for Tracker

### Fixed
* Fixed overlap on edit buttons at References and Acknowledgements items
* Fixed inconsistent style on read-only fields with empty value
* Fixed `References` and `Acknowledgements` don't open when new item is added
* Fixed editing bugs on `References` and `Acknowledgements` lists
* Fixed `Affiliation` text overflow on `Acknowledgements` labels
* Fixed possible incorrect CVSS2 instead of CVSS3 display (`OSIDB-2308`)
* Flaw CVSS3 score is now readonly (`OSIDB-2308`)
* Flaw Comment#0 (former description) field is now writable only upon Flaw creation (`OSIDB-2308`)
* Fixed ability to create comments on public flaws
* Provide unembargo confirmation ID for Embargoed Flaws without a CVE
* Saving indication for saving Flaw edits
* Supplied missing validation indication fo Reported Date
* Removed CVE as required field
* Refreshing behavior fixed
* Fixed incorrect prompt message on `References` deletion
* Fixed `Reference` external url validation to accept `http://`
* Date Field: Restore clickability to save/cancel buttons on Date field, Fixes escape key functionality, Prevents reappearing value from cancelled edit
* Fixed NVD and RH CVSS Score diff highlight
* Fixed duplicated search option on `AdvancedSearch` page
* Fixed redirect `Flaws` link on `Flaw` edit page when `Flaw` is not found.
* Fixed Scroll bar on `Flaws` list
* Fixed 'outdated Flaw' error when updating affects, references, acknowlegdements, CVSS scores, flaw
* The session is now shared across tabs
* Fixed CVSS scores not being saved after flaw creation



## [2024.1.0]

### Added
* Support `Flaw` workflow status display
* Support `Flaw` assignment
* Support JIRA API Key configuration
* Expand unit test coverage
  * Boilerplate for network-based unit tests
  * Settings
  * Initial support for `Flaw` editing

### Fixed
* Clear All button for toasts is now clickable

## [2023.11.0]
The first release for user testing, briefly reaching feature parity with OSIDB

### Added
* Various standard widgets
* Flaw commenting
* Error notifications
* `Affects` editing
* Form validation
* Early unit test coverage
* Acceptance test framework
* Runtime type checking

## [2023.7.0]
### Added
* Settings
* `Flaw` creation
* `Flaw` editing
* Quick search
* Configurable backend

## Initial release - [2023.4.0]
### Added
* Early repo layout & Flaw template

[Unreleased]: https://github.com/RedHatProductSecurity/osim/compare/v2024.1.0...HEAD
[2024.1.0]: https://github.com/RedHatProductSecurity/osim/compare/v2023.11.0...v2024.1.0
[2023.11.0]: https://github.com/RedHatProductSecurity/osim/compare/v2023.7.0...v2023.11.0
[2023.7.0]: https://github.com/RedHatProductSecurity/osim/compare/v2023.7.0...v2023.11.0
[2023.4.0]: https://github.com/RedHatProductSecurity/osim/compare/7b2b6a061cd6e30f5f53543f29271c80b08b16ff...v2023.4.0<|MERGE_RESOLUTION|>--- conflicted
+++ resolved
@@ -8,13 +8,10 @@
 * Add CVE Require Description for AdvancedSearch (`OSIDB-2624`)
 * Support for references and acknowledgements on flaw creation (`OSIDB-2319`)
 * Sort Advanced Search Options alphabetically (`OSIDB-2805`)
-<<<<<<< HEAD
+* Add tracker links on affects and flaw form (`OSIDB-2630`)
 * Sort affects by product family, alphabetically (`OSIDB-2533`)
 * Sort impact options logically (`OSIDB-2791`)
 * Advanced search on emptiness for CVE ID (`OSIDB-2806`)
-=======
-* Add tracker links on affects and flaw form (`OSIDB-2630`)
->>>>>>> 30bb389c
 
 ### Fixed
 * The session is now shared across tabs
