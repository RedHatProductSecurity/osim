# OSIM Changelog

## [Unreleased]
### Fixed
* The session is now shared across tabs


## [Unreleased] (TODO update for 2024.1.1 and 2024.2.0 releases)
### Changed
* Flaw URLs consists preferably of CVE ID if possible (OSIDB-2018)
* Changed layout for Descriptions, References and Acknowledgements
* Renamed `Description` (to Comment#0) and `Summary` (to Description)
* Made text area fields visible with empty content
* Minor style adjustments on `Flaw` views
* Validates Flaw form fields with visual fieldback 
* Provided save operation indications
* Implemented read-only mode (network requests involving write operations are disabled)
* Disables form on save

### Fixed
* Fixed overlap on edit buttons at References and Acknowledgements items
* Fixed inconsistent style on read-only fields with empty value
* Fixed `References` and `Acknowledgements` don't open when new item is added
* Fixed editing bugs on `References` and `Acknowledgements` lists
* Fixed `Affiliation` text overflow on `Acknowledgements` labels
* Fixed possible incorrect CVSS2 instead of CVSS3 display (OSIDB-2308)
* Flaw CVSS3 score is now readonly (OSIDB-2308)
* Flaw Comment#0 (former description) field is now writable only upon Flaw creation (OSIDB-2308)
* Fixed ability to create comments on public flaws
* Provide unembargo confirmation ID for Embargoed Flaws without a CVE
* Saving indication for saving Flaw edits
* Supplied missing validation indication fo Reported Date
* Removed CVE as required field
* Refreshing behavior fixed
* Fixed incorrect prompt message on `References` deletion
<<<<<<< HEAD
* Fixed `Reference` external url validation to accept `http://`
=======
* Date Field: Restore clickability to save/cancel buttons on Date field, Fixes escape key functionality, Prevents reappearing value from cancelled edit
* Fixed NVD and RH CVSS Score diff highlight
>>>>>>> 70795d84


## [2024.1.0]

### Added
* Support `Flaw` workflow status display
* Support `Flaw` assignment
* Support JIRA API Key configuration
* Expand unit test coverage
  * Boilerplate for network-based unit tests
  * Settings
  * Initial support for `Flaw` editing

### Fixed
* Clear All button for toasts is now clickable

## [2023.11.0]
The first release for user testing, briefly reaching feature parity with OSIDB

### Added
* Various standard widgets
* Flaw commenting
* Error notifications
* `Affects` editing
* Form validation
* Early unit test coverage
* Acceptance test framework
* Runtime type checking

## [2023.7.0]
### Added
* Settings
* `Flaw` creation
* `Flaw` editing
* Quick search
* Configurable backend

## Initial release - [2023.4.0]
### Added
* Early repo layout & Flaw template

[Unreleased]: https://github.com/RedHatProductSecurity/osim/compare/v2024.1.0...HEAD
[2024.1.0]: https://github.com/RedHatProductSecurity/osim/compare/v2023.11.0...v2024.1.0
[2023.11.0]: https://github.com/RedHatProductSecurity/osim/compare/v2023.7.0...v2023.11.0
[2023.7.0]: https://github.com/RedHatProductSecurity/osim/compare/v2023.7.0...v2023.11.0
[2023.4.0]: https://github.com/RedHatProductSecurity/osim/compare/7b2b6a061cd6e30f5f53543f29271c80b08b16ff...v2023.4.0<|MERGE_RESOLUTION|>--- conflicted
+++ resolved
@@ -33,12 +33,9 @@
 * Removed CVE as required field
 * Refreshing behavior fixed
 * Fixed incorrect prompt message on `References` deletion
-<<<<<<< HEAD
 * Fixed `Reference` external url validation to accept `http://`
-=======
 * Date Field: Restore clickability to save/cancel buttons on Date field, Fixes escape key functionality, Prevents reappearing value from cancelled edit
 * Fixed NVD and RH CVSS Score diff highlight
->>>>>>> 70795d84
 
 
 ## [2024.1.0]
