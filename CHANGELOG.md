# OSIM Changelog

## [Unreleased]
### Fixed
* The session is now shared across tabs


## [Unreleased] (TODO update for 2024.1.1 and 2024.2.0 releases)
### Changed
* Flaw URLs consists preferably of CVE ID if possible (OSIDB-2018)
* Changed layout for Descriptions, References and Acknowledgements
* Renamed `Description` (to Comment#0) and `Summary` (to Description)
* Made text area fields visible with empty content
* Minor style adjustments on `Flaw` views
* Validates Flaw form fields with visual fieldback 
* Provided save operation indications
* Implemented read-only mode (network requests involving write operations are disabled)
* Disables form on save

### Fixed
* Fixed overlap on edit buttons at References and Acknowledgements items
* Fixed inconsistent style on read-only fields with empty value
* Fixed `References` and `Acknowledgements` don't open when new item is added
* Fixed editing bugs on `References` and `Acknowledgements` lists
* Fixed `Affiliation` text overflow on `Acknowledgements` labels
* Fixed possible incorrect CVSS2 instead of CVSS3 display (OSIDB-2308)
* Flaw CVSS3 score is now readonly (OSIDB-2308)
* Flaw Comment#0 (former description) field is now writable only upon Flaw creation (OSIDB-2308)
* Fixed ability to create comments on public flaws
* Provide unembargo confirmation ID for Embargoed Flaws without a CVE
* Saving indication for saving Flaw edits
* Supplied missing validation indication fo Reported Date
* Removed CVE as required field
* Refreshing behavior fixed
* Fixed incorrect prompt message on `References` deletion
<<<<<<< HEAD
* Fixed NVD CVSS Score diff highlight
=======
* Date Field: Restore clickability to save/cancel buttons on Date field, Fixes escape key functionality, Prevents reappearing value from cancelled edit
>>>>>>> 82baa327


## [2024.1.0]

### Added
* Support `Flaw` workflow status display
* Support `Flaw` assignment
* Support JIRA API Key configuration
* Expand unit test coverage
  * Boilerplate for network-based unit tests
  * Settings
  * Initial support for `Flaw` editing

### Fixed
* Clear All button for toasts is now clickable

## [2023.11.0]
The first release for user testing, briefly reaching feature parity with OSIDB

### Added
* Various standard widgets
* Flaw commenting
* Error notifications
* `Affects` editing
* Form validation
* Early unit test coverage
* Acceptance test framework
* Runtime type checking

## [2023.7.0]
### Added
* Settings
* `Flaw` creation
* `Flaw` editing
* Quick search
* Configurable backend

## Initial release - [2023.4.0]
### Added
* Early repo layout & Flaw template

[Unreleased]: https://github.com/RedHatProductSecurity/osim/compare/v2024.1.0...HEAD
[2024.1.0]: https://github.com/RedHatProductSecurity/osim/compare/v2023.11.0...v2024.1.0
[2023.11.0]: https://github.com/RedHatProductSecurity/osim/compare/v2023.7.0...v2023.11.0
[2023.7.0]: https://github.com/RedHatProductSecurity/osim/compare/v2023.7.0...v2023.11.0
[2023.4.0]: https://github.com/RedHatProductSecurity/osim/compare/7b2b6a061cd6e30f5f53543f29271c80b08b16ff...v2023.4.0<|MERGE_RESOLUTION|>--- conflicted
+++ resolved
@@ -33,11 +33,8 @@
 * Removed CVE as required field
 * Refreshing behavior fixed
 * Fixed incorrect prompt message on `References` deletion
-<<<<<<< HEAD
-* Fixed NVD CVSS Score diff highlight
-=======
 * Date Field: Restore clickability to save/cancel buttons on Date field, Fixes escape key functionality, Prevents reappearing value from cancelled edit
->>>>>>> 82baa327
+* Fixed NVD and RH CVSS Score diff highlight
 
 
 ## [2024.1.0]
