--- conflicted
+++ resolved
@@ -13,9 +13,6 @@
 * Sort impact options logically (`OSIDB-2791`)
 * Advanced search on emptiness for CVE ID (`OSIDB-2806`)
 * Embedded Alerts on top of the Flaw form (`OSIDB-1211`)
-<<<<<<< HEAD
-* Make `Impact`, `Public Date` and `Component` optional for a `Rejected` flaw (`OSIDB-2849`)
-=======
 * Add Incident State for AdvancedSearch (`OSIDB-2892`)
 * Manage adding mulitple trackers (`OSIDB-2673`, `OSIDB-2811`)
 * Hide references description when it is not set (`OSIDB-2846`)
@@ -26,7 +23,7 @@
 * Support internal flaw comments using Jira (`OSIDB-828`)
 * Redesign flaw comments section (`OSIDB-2536`)
 * Rename assignee to owner in flaw filter and detail pages (`OSIDB-2898`)
->>>>>>> f7a85218
+* Make `Impact`, `Public Date` and `Component` optional for a `Rejected` flaw (`OSIDB-2849`)
 
 ### Fixed
 * The session is now shared across tabs
