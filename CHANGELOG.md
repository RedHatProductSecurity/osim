# OSIM Changelog

## [2024.6.2]
### Added
* Create Jira task on demand for legacy flaws (`OSIDB-2883`)
* Jira contributors field is now displayed on the Flaw form (`OSIDB-2916`)
* Hover style on Cvss Calculator buttons (`OSIDB-2511`)

### Changed
* Temporary disable private comments creation (`OSIDB-3002`)
<<<<<<< HEAD
* Add Affect Module Button on Flaw Form (`OSIDB-2876`)
* Sort affects by product family, alphabetical (`OSIDB-2533`)
=======
* Enable private comments creation again (`OSIDB-3012`)
* Highlight form style for embargoed flaw (`OSIDB-2984`)
* Added Cvss Score value to Cvss Vector field (`OSIDB-2511`)
>>>>>>> 355a0fd6

### Fixed
* Flaws without a Jira task cannot be updated (`OSIDB-2960`)
* Remove Trackers section on Flaw Edit (`OSIDB-2954`)
* Owner - Status text overlap on flaw list (`OSIDB-2827`)
* Fix Error for Duplicated Affects (`OSIDB-2894`)
* Missing Expand All button on initial Flaw load (`OSIDB-3024`)
* Formatting for Tracker table timestamps (`OSIDB-2983`)
* Inconsistent focusing on calculator fields (`OSIDB-2511`)

### Removed
* Removed Cvss Score field (`OSIDB-2511`)

## [2024.6.1]
### Added
* Support private Bugzilla comments (`OSIDB-2912`)
* Add Created At on Flaw Edit (`OSIDB-2945`)
* Add Affect affectedness on Advanced Search (`OSIDB-2951`)
* Limit Affect resolution options based on affectedness value (`OSIDB-2787`)

### Fixed
* Refresh flaw after cvss scores on create (`OSIDB-2981`)
* Flaw form not being responsive after save (`OSIDB-2948`)
* Don't update unmodified affects (`OSIDB-2946`)
* Fix CVSS score reset on Flaw reset (`OSIDB-2701`)
* Fix Flaw save with removing unsaved affects (`OSIDB-2934`)
* Manage Trackers: Eliminate unnecessary space, improve layout organization (`OSIDB-2949`, `OSIDB-2987`)
* Prevent unhelpful error notifications (`OSIDB-2962`, `OSIDB-2998`)

## [2024.6.0]
### Added
* Self-Assign button for Flaws (`OSIDB-2593`)
* Provide time to Public Date field (`OSIDB-1848`)
* Add neighboring dropdown menu to Flaw Description for its review workflow (`OSIDB-2623`)
* Add CVE Require Description for AdvancedSearch (`OSIDB-2624`)
* Support for references and acknowledgements on flaw creation (`OSIDB-2319`)
* Sort Advanced Search Options alphabetically (`OSIDB-2805`)
* Add tracker links on affects and flaw form (`OSIDB-2630`)
* Add button to expand all affects (`OSIDB-2817`)
* Sort impact options logically (`OSIDB-2791`)
* Advanced search on emptiness for CVE ID (`OSIDB-2806`)
* Embedded Alerts on top of the Flaw form (`OSIDB-1211`)
* Add Incident State for AdvancedSearch (`OSIDB-2892`)
* Manage adding mulitple trackers (`OSIDB-2673`, `OSIDB-2811`)
* Hide references description when it is not set (`OSIDB-2846`)
* Create and delete Affects in single request (`OSIDB-2821`)
* Add link to bugzilla tracker on Flaw form (`OSIDB-2897`)
* Set public date to current date on unembargo (`OSIDB-2829`)
* Add CVSSv3 score explanation input field (`OSIDB-2913`)
* Remove checkbox on IssueQueue (`OSIDB-2488`)

### Changed
* Switch Flaw.component to Flaw.components (`OSIDB-2777`)
* Use comment_zero instead of description from OSIDB (`OSIDB-2784`)
* Support internal flaw comments using Jira (`OSIDB-828`)
* Redesign flaw comments section (`OSIDB-2536`)
* Rename assignee to owner in flaw filter and detail pages (`OSIDB-2898`)
* Dramatically enhanced Manage Trackers UI (`OSIDB-2915`)
  * Organize by selected, unselected, and already filed
  * Limit UI space of element
  * Filter trackers by stream or component name
  * Shows recommended tracker icon
* Make `Impact`, `Public Date` and `Component` optional for a `Rejected` flaw (`OSIDB-2849`)
* Renamed Flaw Status to Flaw State (`OSIDB-2899`)
* Improve reporting on tracker filing errors (`OSIDB-2909`)
* Added timezone to Public Date field (UTC) (`OSIDB-2790`)
* Don't collapse affected modules automatically after deleting a component (only occurred when no other components were expanded) (`OSIDB-2757`)
* Add emptiness for CVSSv3, CWE ID, Owner, Description, Statement, Mitigation on Advanced Search (`OSIDB-2816`)

### Fixed
* The session is now shared across tabs
* CVSS scores on affects can be added (`OSIDB-2573`)
* Disable form on references and acknowledgments save actions (`OSIDB-2645`)
* References and acknowledgments disappear after save actions (`OSIDB-2645`)
* References and acknowledgments are not refreshed after save actions (`OSIDB-2645`)
* Fixed FlawForm Remove Summary, Statement, Mitigation Button (`OSIDB-2703`)
* Restored required field validations to Flaw fields (`OSIDB-2725`)
* De/Select all button in Trackers Manager (`OSIDB-2908`)
* Save affects all at once (`OSIDB-2206`)
* Show only allowed sources for Flaw Create/Edit (`OSIDB-2395`)
* Fixed deleted affects message after flaw save (`OSIDB-2693`)
* Recover from save errors during flaw creation, show saving animation (`OSIDB-2765`)
* Prevent saving of unmodified affects (`OSIDB-2754`)
* Unable to save first cvss score on flaws (`OSIDB-2769`)
* Unable to save new references and ackowledgments on flaws (`OSIDB-2206`)
* Reset affects when flaw is reset (`OSIDB-2793`)
* New public comments are not displayed (`OSIDB-2700`)
* Fix outdated model (409) errors on saving affects (`OSIDB-2933`)
* Fix Flaw Owner self assign button to assign correct Jira username (`OSIDB-2715`)
* Fix My Issues filter on index page to filter by correct Jira usernamne (`OSIDB-2716`)

### Removed
* Removed is_major_incident usage (`OSIDB-2778`)
* Removed comment.type usage (`OSIDB-2781`)
* Removed Flaw.meta usage (`OSIDB-2801`)
* Removed cvss2 and cvss3 fields from Flaw and Affects (`OSIDB-2779`)
* Removed validation on empty references description (`OSIDB-2846`)

## [Unreleased] (TODO update for 2024.1.1 and 2024.2.0 releases)

### Added
* Embedded Cvss3 calculator in `Flaw` views (`OSIDB-1204`)

### Changed
* Flaw URLs consists preferably of CVE ID if possible (`OSIDB-2018`)
* Changed layout for Descriptions, References and Acknowledgements
* Renamed `Description` (to Comment#0) and `Summary` (to Description)
* Made text area fields visible with empty content
* Minor style adjustments on `Flaw` views
* Validates Flaw form fields with visual fieldback 
* Provided save operation indications
* Implemented read-only mode (network requests involving write operations are disabled)
* Disables form on save
* Links on references are now displayed as urls
* Implemented Advanced Search Query to URL
* Unembargo confirmation now happens on saving flaw
* `Source` column hidden on flaw lists
* `Source` field renamed to `CVE Source` on flaw form and advanced search
* Added Total count for IndexView and AdvancedSearch Page
* Add Default Filter on IndexView Page
* Cvss vector and score fields converted to static (only editable through calculator)
* Changed affect form
  * Removed modified/unsaved affects section
  * Added UI indications for unsaved affects
  * Improved recovery/deletion UI
  * Show affectedness, resolution text
  * Update affectedness, resolution selection options
  * Add validation for duplicated component name
* Add OSV Source for Flaw
* Show Default Filter on IndexView Page
* Remove Team ID from Flaw detail page and advanced search page
* Add Errata Link for Tracker

### Fixed
* Fixed overlap on edit buttons at References and Acknowledgements items
* Fixed inconsistent style on read-only fields with empty value
* Fixed `References` and `Acknowledgements` don't open when new item is added
* Fixed editing bugs on `References` and `Acknowledgements` lists
* Fixed `Affiliation` text overflow on `Acknowledgements` labels
* Fixed possible incorrect CVSS2 instead of CVSS3 display (`OSIDB-2308`)
* Flaw CVSS3 score is now readonly (`OSIDB-2308`)
* Flaw Comment#0 (former description) field is now writable only upon Flaw creation (`OSIDB-2308`)
* Fixed ability to create comments on public flaws
* Provide unembargo confirmation ID for Embargoed Flaws without a CVE
* Saving indication for saving Flaw edits
* Supplied missing validation indication fo Reported Date
* Removed CVE as required field
* Refreshing behavior fixed
* Fixed incorrect prompt message on `References` deletion
* Fixed `Reference` external url validation to accept `http://`
* Date Field: Restore clickability to save/cancel buttons on Date field, Fixes escape key functionality, Prevents reappearing value from cancelled edit
* Fixed NVD and RH CVSS Score diff highlight
* Fixed duplicated search option on `AdvancedSearch` page
* Fixed redirect `Flaws` link on `Flaw` edit page when `Flaw` is not found.
* Fixed Scroll bar on `Flaws` list
* Fixed 'outdated Flaw' error when updating affects, references, acknowlegdements, CVSS scores, flaw
* The session is now shared across tabs
* Fixed CVSS scores not being saved after flaw creation



## [2024.1.0]

### Added
* Support `Flaw` workflow status display
* Support `Flaw` assignment
* Support JIRA API Key configuration
* Expand unit test coverage
  * Boilerplate for network-based unit tests
  * Settings
  * Initial support for `Flaw` editing

### Fixed
* Clear All button for toasts is now clickable

## [2023.11.0]
The first release for user testing, briefly reaching feature parity with OSIDB

### Added
* Various standard widgets
* Flaw commenting
* Error notifications
* `Affects` editing
* Form validation
* Early unit test coverage
* Acceptance test framework
* Runtime type checking

## [2023.7.0]
### Added
* Settings
* `Flaw` creation
* `Flaw` editing
* Quick search
* Configurable backend

## Initial release - [2023.4.0]
### Added
* Early repo layout & Flaw template

[Unreleased]: https://github.com/RedHatProductSecurity/osim/compare/v2024.6.2...HEAD
[2024.6.2]: https://github.com/RedHatProductSecurity/osim/compare/v2024.6.1...v2024.6.2
[2024.6.1]: https://github.com/RedHatProductSecurity/osim/compare/v2024.6.0...v2024.6.1
[2024.6.0]: https://github.com/RedHatProductSecurity/osim/compare/v2024.1.0...v2024.6.0
[2024.1.0]: https://github.com/RedHatProductSecurity/osim/compare/v2023.11.0...v2024.1.0
[2023.11.0]: https://github.com/RedHatProductSecurity/osim/compare/v2023.7.0...v2023.11.0
[2023.7.0]: https://github.com/RedHatProductSecurity/osim/compare/v2023.7.0...v2023.11.0
[2023.4.0]: https://github.com/RedHatProductSecurity/osim/compare/7b2b6a061cd6e30f5f53543f29271c80b08b16ff...v2023.4.0<|MERGE_RESOLUTION|>--- conflicted
+++ resolved
@@ -8,14 +8,9 @@
 
 ### Changed
 * Temporary disable private comments creation (`OSIDB-3002`)
-<<<<<<< HEAD
-* Add Affect Module Button on Flaw Form (`OSIDB-2876`)
-* Sort affects by product family, alphabetical (`OSIDB-2533`)
-=======
 * Enable private comments creation again (`OSIDB-3012`)
 * Highlight form style for embargoed flaw (`OSIDB-2984`)
 * Added Cvss Score value to Cvss Vector field (`OSIDB-2511`)
->>>>>>> 355a0fd6
 
 ### Fixed
 * Flaws without a Jira task cannot be updated (`OSIDB-2960`)
