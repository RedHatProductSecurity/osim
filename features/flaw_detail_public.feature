# Created by axuan at 2024/6/4

Feature: Flaw detail testing on public flaw

    Background: Before run scenarios
      Given I am an analyst AND I am logged into OSIM
      * I set the bugzilla api key and jira api key
      * I go to a public flaw detail page

    Scenario Outline: Add new comment to a flaw
      When I add a <comment_type> comment to the flaw
      Then A <comment_type> comment is added to the flaw

      Examples:
        |         comment_type |
        |               Public |
        |              Private |
        |             Internal |

    Scenario Outline: Update Document Text Fields
      When I <action> the document text fields
      Then The document text fields are updated

      Examples:
        |         action |
        |         update |
        |         delete |
        |            add |

    Scenario Outline: Update dropdown options
      When I update the dropdown <field> value
      Then The dropdown <field> value is updated

      Examples:
        |         field |
        |        impact |
        |        source |

    Scenario: Add acknowledgement
      When I add an acknowledgment to the flaw
      Then A new acknowledgement added to the flaw

    Scenario: Modify acknowledgement
      When I edit the first acknowledgement in correct format
      Then Acknowledgement is changed

    Scenario: Remove acknowledgement
      When I delete an acknowledgement from acknowledgement list
      Then Acknowledgement is removed from flaw

    Scenario: Update editable random input fields
      When I update the random input fields
        |         field |
        |         title |
        |    components |
        |         owner |
        |  contributors |
      Then The random input fields are updated

    Scenario Outline: Update CWE ID
      When I <action> the CWE ID
      Then The CWE ID is updated

      Examples:
        |         action |
        |         update |
        |         delete |
        |            add |

    Scenario: Modify Reported Date
      When I update the Reported Date with a valid data
      Then The Reported Date is updated

    Scenario: Assign flaw to self
      When I click self assign button and save changes
      Then The flaw is assigned to me

    Scenario: Modify review status
      When I update the cve review status
      Then The review status is updated

    Scenario: Add external reference
      When I add two external references to the flaw
      Then Two external references added

    Scenario: Add RHSB reference
      When I add two RHSB references to the flaw
      Then Only one RHSB reference can be added

     Scenario: Modify reference
      When I edit a internal/external reference
      Then The reference information is changed

    Scenario: Delete reference
      When I delete a reference from a flaw
      Then The reference is deleted from this flaw

    Scenario: Add RHSB reference with incorrect link
      When I add a RHSB reference to the flaw with incorrect link
      Then I got an error message and no RHSB reference added to the flaw

    Scenario: Reset changes
      When I update the flaw and click 'Reset Changes' button
      Then All changes are reset

    Scenario: Add new affect for a public flaw
      When I add a new affect with valid data
      Then The affect is added

    Scenario: Update affect for a public flaw
      When I update the affects of the flaw and click 'Save Changes' button
      Then All changes are saved

    Scenario: Recover an affect for the deleting
      When I click 'delete' button of an affect
      Then I could 'recover' the affect that I tried to delete above

    Scenario Outline: Create tracker
      When I delete an affect of the flaw
<<<<<<< HEAD
      When I add a new affect to <external_system> supported module and selected <affectedness_value>
      When I file a <type> tracker
=======
      * I add a new affect to <external_system> supported module and selected <affectedness_value>
      * I select the affect above and file a tracker
>>>>>>> 3875b783
      Then The tracker is created for <external_system>

      Examples:
          |external_system|  affectedness_value| type   |
          |           jira|           AFFECTED|  ystream|
          |           jira|                NEW|  ystream|
          |       bugzilla|           AFFECTED|  ystream|
          |       bugzilla|                NEW|  zstream|

    Scenario Outline: Can not create tracker
      When I delete an affect of the flaw
      * I add a new affect to <external_system> supported module and selected <affectedness_value>
      Then I can't file a tracker

      Examples:
          |external_system|  affectedness_value|
          |       bugzilla|         NOTAFFECTED|

    Scenario: List filed trackers
      When I delete an affect of the flaw
      * I add a new affect with valid data
      * I select the affect above and file a tracker
      Then The manager trackers list the filed trackers

    Scenario: Select/Deselect all trackers
      When I delete an affect of the flaw
      * I add a new affect with valid data
      Then I Select/Deselect all trackers and all the trackers could be Selected/Deselected

    Scenario: Filter unfiled trackers
      When I add some affects with valid data
      Then I could filter trackers by stream or component name<|MERGE_RESOLUTION|>--- conflicted
+++ resolved
@@ -117,25 +117,20 @@
 
     Scenario Outline: Create tracker
       When I delete an affect of the flaw
-<<<<<<< HEAD
       When I add a new affect to <external_system> supported module and selected <affectedness_value>
       When I file a <type> tracker
-=======
-      * I add a new affect to <external_system> supported module and selected <affectedness_value>
-      * I select the affect above and file a tracker
->>>>>>> 3875b783
-      Then The tracker is created for <external_system>
+      Then The tracker is created
 
       Examples:
           |external_system|  affectedness_value| type   |
-          |           jira|           AFFECTED|  ystream|
-          |           jira|                NEW|  ystream|
+          #|           jira|           AFFECTED|  ystream|
+          #|           jira|                NEW|  ystream|
           |       bugzilla|           AFFECTED|  ystream|
           |       bugzilla|                NEW|  zstream|
 
     Scenario Outline: Can not create tracker
       When I delete an affect of the flaw
-      * I add a new affect to <external_system> supported module and selected <affectedness_value>
+      When I add a new affect to <external_system> supported module and selected <affectedness_value>
       Then I can't file a tracker
 
       Examples:
@@ -144,13 +139,13 @@
 
     Scenario: List filed trackers
       When I delete an affect of the flaw
-      * I add a new affect with valid data
-      * I select the affect above and file a tracker
+      When I add a new affect with valid data
+      When I select the affect above and file a tracker
       Then The manager trackers list the filed trackers
 
     Scenario: Select/Deselect all trackers
       When I delete an affect of the flaw
-      * I add a new affect with valid data
+      When I add a new affect with valid data
       Then I Select/Deselect all trackers and all the trackers could be Selected/Deselected
 
     Scenario: Filter unfiled trackers
