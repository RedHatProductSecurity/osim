--- conflicted
+++ resolved
@@ -49,13 +49,9 @@
         "componentInput": ("XPATH", "(//input[@class='form-control'])[3]"),
         "teamidEditBtn": ("XPATH", "(//button[@class='osim-editable-text-pen input-group-text'])[7]"),
         "teamidInput": ("XPATH", "(//input[@class='form-control'])[9]"),
-<<<<<<< HEAD
-	"embargoedText": ("XPATH", "(//span[@class='form-control'])[3]")
-=======
+	      "embargoedText": ("XPATH", "(//span[@class='form-control'])[3]"),
         "cveidEditBtn": ("XPATH", "(//button[@class='osim-editable-text-pen input-group-text'])[3]"),
         "cveidInput": ("XPATH", "(//input[@class='form-control'])[4]")
-
->>>>>>> f5efc5bf
     }
 
     # Data is from OSIDB allowed sources:
