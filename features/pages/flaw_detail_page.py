import json
import random
import requests
import urllib.parse
from selenium.webdriver.common.by import By
from selenium.webdriver.common.keys import Keys
from selenium.webdriver.support import expected_conditions as EC
from selenium.webdriver.support.relative_locator import locate_with
from selenium.webdriver.support.ui import Select
from selenium.webdriver.support.ui import WebDriverWait
from selenium.common.exceptions import NoSuchElementException
from seleniumpagefactory.Pagefactory import ElementNotVisibleException
from selenium.webdriver.remote.webelement import WebElement
<<<<<<< HEAD
=======

from features.page_factory_utils import find_elements_in_page_factory
>>>>>>> eba1d113
from features.pages.base import BasePage
from features.page_factory_utils import find_elements_in_page_factory
from features.constants import (
    OSIDB_URL,
    EMBARGOED_FLAW_CVE_ID,
    PUBLIC_FLAW_CVE_ID
)


class FlawDetailPage(BasePage):

    def __init__(self, driver):
        self.driver = driver
        self.timeout = 15

    locators = {
        "comment#0Text": ("XPATH", "//span[text()='Comment#0']"),
        "descriptionBtn": ("XPATH", "//button[contains(text(), 'Add Description')]"),
        "descriptionText": ("XPATH", "//span[text()='Description']"),
        "statementBtn": ("XPATH", "//button[contains(text(), 'Add Statement')]"),
        "statementText": ("XPATH", "//span[text()='Statement']"),
        "mitigationBtn": ("XPATH", "//button[contains(text(), 'Add Mitigation')]"),
        "mitigationText": ("XPATH", "//span[text()='Mitigation']"),
        "addCommentBtn": ("XPATH", "//button[contains(text(), 'Comment')]"),
        "newCommentText": ("XPATH", "//span[text()='New Public Comment']"),
        "resetBtn": ("XPATH", '//button[text()="Reset Changes"]'),
        "saveBtn": ("XPATH", '//button[text()=" Save Changes "]'),
        "createNewFlawBtn": ("XPATH", '//button[text()="Create New Flaw"]'),
        "flawSavedMsg": ("XPATH", "//div[text()='Flaw saved']"),
        "flawCreatedMsg": ("XPATH", "//div[text()='Flaw created']"),

        "acknowledgmentsDropDownBtn": ("XPATH", "(//button[@class='me-2'])[1]"),
        "addAcknowledgmentBtn": ("XPATH", "//button[contains(text(), 'Add Acknowledgment')]"),
        "addAcknowledgmentInputLeft": ("XPATH", "(//div[@class='osim-list-create']/div/div/label/div/div/input)[1]"),
        "addAcknowledgmentInputRight": ("XPATH", "(//div[@class='osim-list-create']/div/div/label/div/div/input)[2]"),
        "saveAcknowledgmentBtn": ("XPATH", '//button[contains(text(), "Save Changes to Acknowledgments")]'),
        "acknowledgmentSavedMsg": ("XPATH", '//div[text()="Acknowledgment created."]'),
        "firstAcknowledgmentEditBtn": ("XPATH", "(//div[@class='osim-list-edit']/div[2]/button)[1]"),
        "firstAcknowledgmentDeleteBtn": ("XPATH", "(//div[@class='osim-list-edit']/div[2]/button)[2]"),
        "firstAcknowledgmentValue": ("XPATH", "(//div[@class='osim-list-edit']/div/div)[1]"),
        "firstAcknowledgmentEditInputLeft": ("XPATH", "//div[@class='osim-list-edit']/div/div/label[1]/div/div/input"),
        "firstAcknowledgmentEditInputRight": ("XPATH", "//div[@class='osim-list-edit']/div/div/label[2]/div/div/input"),
        "confirmAcknowledgmentDeleteBtn": ("XPATH", '//button[contains(text(), "Confirm")]'),
        "acknowledgmentUpdatedMsg": ("XPATH", "//div[text()='Acknowledgment updated.']"),
        "acknowledgmentDeletedMsg": ("XPATH", "//div[text()='Acknowledgment deleted.']"),
        "acknowledgmentCountLabel": ("XPATH", "(//label[@class='ms-2 form-label'])[2]"),

        "impactSelect": ("XPATH", "(//select[@class='form-select'])[1]"),
        "sourceSelect": ("XPATH", "(//select[@class='form-select'])[2]"),
        "assigneeEditBtn": ("XPATH", "(//button[@class='osim-editable-text-pen input-group-text'])[6]"),
        "assigneeInput": ("XPATH", "(//input[@class='form-control'])[7]"),
        "titleEditBtn": ("XPATH", "(//button[@class='osim-editable-text-pen input-group-text'])[1]"),
        "titleInput": ("XPATH", "(//input[@class='form-control'])[2]"),
        "titleValue": ("XPATH", "//span[@class='osim-editable-text-value form-control']"),
        "componentEditBtn": ("XPATH", "(//button[@class='osim-editable-text-pen input-group-text'])[2]"),
        "componentInput": ("XPATH", "(//input[@class='form-control'])[3]"),
        "teamidEditBtn": ("XPATH", "(//button[@class='osim-editable-text-pen input-group-text'])[7]"),
        "teamidInput": ("XPATH", "(//input[@class='form-control'])[8]"),
        "embargoedText": ("XPATH", "(//span[@class='form-control'])[3]"),
        "embargeodCheckBox": ("XPATH", "//input[@class='form-check-input']"),

        "cveidEditBtn": ("XPATH", "(//button[@class='osim-editable-text-pen input-group-text'])[3]"),
        "cveidInput": ("XPATH", "(//input[@class='form-control is-invalid'])[1]"),
        "cveidValue": ("XPATH", "(//span[@class='osim-editable-text-value form-control'])[3]"),

        "cweidEditBtn": ("XPATH", "(//button[@class='osim-editable-text-pen input-group-text'])[5]"),
        "cweidInput": ("XPATH", "(//input[@class='form-control'])[6]"),
        "cweidValue": ("XPATH", "(//span[@class='osim-editable-text-value form-control'])[5]"),

        "reportedDateEditBtn": ("XPATH", "(//button[@class='osim-editable-date-pen input-group-text'])[1]"),
        "reportedDateInput": ("XPATH", "(//input[@class='form-control'])[7]"),
        "reportedDateValue": ("XPATH", "(//span[@class='osim-editable-date-value form-control text-start form-control'])[1]"),

        "publicDateEditBtn": ("XPATH", "(//button[@class='osim-editable-date-pen input-group-text'])[2]"),
        "publicDateInput": ("XPATH", "(//input[@class='form-control'])[7]"),
        "publicDateValue": ("XPATH", "(//span[@class='osim-editable-date-value form-control text-start form-control'])[2]"),
        "referenceDropdownBtn": ("XPATH", "(//button[@class='me-2'])[1]"),
        "referenceCountLabel": ("XPATH", '//label[contains(text(), "References:")]'),
        "addReferenceBtn": ("XPATH", "//button[contains(text(), 'Add Reference')]"),
        "saveReferenceBtn": ("XPATH", "//button[contains(text(), 'Save Changes to References')]"),
        "referenceList": ("XPATH", "(//div[@class='ps-3 border-start'])[1]/div/div"),
        "referenceCreatedMsg": ("XPATH", "//div[text()='Reference created.']"),
        "referenceDelConfirmBtn": ("XPATH", '//button[contains(text(), "Confirm")]'),
        "referenceDeletedMsg": ("XPATH", "//div[text()='Reference deleted.']"),
        "addReferenceSelect": ("XPATH", "//select[@class='form-select mb-3 osim-reference-types']"),
        'addReferenceLinkUrlInput': ("XPATH", "(//input[@class='form-control is-invalid'])[1]"),
        "addReferenceDescriptionInput": ("XPATH", "(//textarea[@class='form-control col-9 d-inline-block is-invalid'])[1]"),
        "addMultipleRHSBReferenceErrorMsg": ("XPATH", "//div[contains(text(),'A flaw has 2 article links, but only 1 is allowed.')]"),
        "addReferenceDescriptionText": ("XPATH", "(//span[text()='Description'])[1]"),
        "firstReferenceDeleteBtn": ("XPATH", "((//div[@class='osim-list-edit'])[1]/div[2]/button)[2]"),
        "firstReferenceDescriptionValue": ("XPATH", "(//div[@class='osim-list-edit'])[1]/div/div/div/div/span"),
        "firstReferenceEditBtn": ("XPATH", "((//div[@class='osim-list-edit'])[1]/div[2]/button)[1]"),
        "referenceUpdatedMsg": ("XPATH", "//div[text()='Reference updated.']"),
        "rhsbReferenceLinkFormatErrorMsg": ("XPATH", '//div[contains(text(), "A flaw reference of the ARTICLE type does not begin with https://access.redhat.com")]'),
        "firstReferenceLinkUrlInput": ("XPATH", "//div[@class='osim-list-edit']/div/div/label[1]/div/div/input"),
        "firstReferenceDescriptionTextArea": ("XPATH", "//div[@class='osim-list-edit']/div/div/label[2]/div/textarea"),
        "bottomBar": ("XPATH", "//div[@class='osim-action-buttons sticky-bottom d-grid gap-2 d-flex justify-content-end']"),
        "bottomFooter": ("XPATH", "//footer[@class='fixed-bottom osim-status-bar']"),
        "toastMsgCloseBtn": ("XPATH", "//button[@class='osim-toast-close-btn btn-close']"),
        "embargoedPublicDateErrorMsg": ("XPATH", '//div[contains(text(), "unembargo_dt: An embargoed flaw must have a public date in the future")]'),
        "addNewAffectBtn": ("XPATH", "//button[contains(text(), 'Add New Affect')]"),
        "editpens": ("XPATH", "//button[@class='osim-editable-text-pen input-group-text']"),
        "peninputs": ("XPATH", "//input[@class='form-control']"),
        "selects": ("XPATH", "//select[@class='form-select']"),
        "affectCreatedMsg": ("XPATH", "//div[text()='Affect Created.']"),
        # Affects locators
        "affectDropdownBtn": ("XPATH", "(//i[@class='bi bi-plus-square-dotted me-1'])[4]"),
        "affects__ps_module": ("XPATH", "(//span[text()='Affected Module'])[1]"),
        "affects__ps_component": ("XPATH", "(//span[text()='Affected Component'])[1]"),
        "affects__cvss3_score": ("XPATH", "(//span[text()='CVSSv3'])[1]"),
        "affects__affectedness": ("XPATH", "(//span[text()='Affectedness'])[1]"),
        "affects__resolution": ("XPATH", "(//span[text()='Resolution'])[1]"),
        "affects__impact": ("XPATH", "(//span[text()='Impact'])[2]"),
        "affectSaveMsg": ("XPATH", "//div[text()='Affect Updated.']")
    }

    # Data is from OSIDB allowed sources:
    # https://github.com/RedHatProductSecurity/osidb/blob/master/osidb/models.py#L419
    allowed_sources = [
        'ADOBE',
        'APPLE',
        'BUGTRAQ',
        'CERT',
        'CUSTOMER',
        'CVE',
        'DEBIAN',
        'DISTROS',
        'FULLDISCLOSURE',
        'GENTOO',
        'GIT',
        'GOOGLE',
        'HW_VENDOR',
        'INTERNET',
        'LKML',
        'MAGEIA',
        'MOZILLA',
        'OPENSSL',
        'ORACLE',
        'OSS_SECURITY',
        'REDHAT',
        'RESEARCHER',
        'SECUNIA',
        'SKO',
        'SUN',
        'SUSE',
        'TWITTER',
        'UBUNTU',
        'UPSTREAM',
        'VENDORSEC',
        'XEN',
    ]

    def add_comment_btn_exist(self):
        self.addCommentBtn.visibility_of_element_located()

    def save_button_exist(self):
        self.saveBtn.visibility_of_element_located()

    def set_comment_value(self, value):
        self.addCommentBtn.execute_script("arguments[0].scrollIntoView(true);")
        div = self.driver.find_elements(
            locate_with(By.TAG_NAME, "div").above(self.newCommentText))[0]
        comment_text_area = self.driver.find_elements(
            locate_with(By.TAG_NAME, "textarea").below(div))[0]
        comment_text_area.send_keys(value)

    def set_document_text_field(self, field, value):
        if field != 'comment#0':
            field_btn = field + 'Btn'
            if find_elements_in_page_factory(self, field_btn):
                self.driver.execute_script("arguments[0].scrollIntoView(true);", getattr(self, field_btn))
                hide_e1 = find_elements_in_page_factory(self, 'bottomFooter')[0]
                hide_e2 = find_elements_in_page_factory(self, 'bottomBar')[0]
                self.driver.execute_script("arguments[0].style.visibility='hidden'", hide_e1)
                self.driver.execute_script("arguments[0].style.visibility='hidden'", hide_e2)
                self.click_btn(field_btn)
                self.driver.execute_script("arguments[0].style.visibility='visible'", hide_e1)
                self.driver.execute_script("arguments[0].style.visibility='visible'", hide_e2)
        field_element = getattr(self, field + 'Text')
        field_input = self.driver.find_elements(
            locate_with(By.TAG_NAME, "textarea").near(field_element))[0]
        self.driver.execute_script("arguments[0].scrollIntoView(true);", field_element)
        if value:
            self.driver.execute_script("arguments[0].value = '';", field_input)
            field_input.send_keys(value)
        else:
            field_input.send_keys(Keys.CONTROL + 'a', Keys.BACKSPACE)

    def get_document_text_field(self, field):
        if field != 'comment#0':
            field_btn = field + 'Btn'
            if find_elements_in_page_factory(self, field_btn):
                return ''
        field_element = getattr(self, field + 'Text')
        field_input = self.driver.find_elements(
            locate_with(By.TAG_NAME, "textarea").near(field_element))[0]
        self.driver.execute_script("arguments[0].scrollIntoView(true);", field_element)
        return field_input.getAttribute("value")

    def set_acknowledgement(self, left_value, right_value):
        self.driver.execute_script("arguments[0].scrollIntoView(true);", self.addAcknowledgmentInputLeft)
        self.addAcknowledgmentInputLeft.set_text(left_value)
        self.addAcknowledgmentInputRight.set_text(right_value)

    def click_save_acknowledgment_btn(self):
        self.driver.execute_script("arguments[0].click();", self.saveAcknowledgmentBtn)

    def check_acknowledgement_exist(self, value):
        e = self.driver.find_element(By.XPATH, f'//div[text()="{value}"]')
        return WebDriverWait(self.driver, self.timeout).until(
            EC.visibility_of(e)
        )

    def check_acknowledgement_not_exist(self, value):
        return WebDriverWait(self.driver, self.timeout).until(
            EC.invisibility_of_element_located((By.XPATH, f'//div[text()="{value}"]'))
        )

    def get_select_value(self, field):
        if not isinstance(field, WebElement):
            field_select = getattr(self, field + 'Select')
        else:
            field_select = field
<<<<<<< HEAD
=======

>>>>>>> eba1d113
        all_values = field_select.get_all_list_item()
        selected_item = field_select.get_list_selected_item()
        current_value = selected_item[0] if selected_item else None
        return (all_values, current_value)

    def set_select_value(self, field):
        field_select = getattr(self, field + 'Select')
        self.driver.execute_script("arguments[0].value = '';", field_select)
        all_values, current_value = self.get_select_value(field)
        if field == 'source':
            all_values = self.allowed_sources
        if current_value:
            all_values.remove(current_value)
        if all_values:
            updated_value = all_values[-1]
            field_select.select_element_by_value(updated_value)
        else:
            updated_value = current_value
        return updated_value

    def click_first_ack_edit_btn(self):
        self.driver.execute_script("arguments[0].scrollIntoView(true);", self.firstAcknowledgmentEditBtn)
        self.firstAcknowledgmentEditBtn.click_button()

    def edit_first_ack(self, left_v, right_v):
        self.driver.execute_script("arguments[0].value = '';", self.firstAcknowledgmentEditInputLeft)
        self.firstAcknowledgmentEditInputLeft.set_text(left_v)

        self.driver.execute_script("arguments[0].value = '';", self.firstAcknowledgmentEditInputRight)
        self.firstAcknowledgmentEditInputRight.set_text(right_v)

    def get_first_ack_value(self):
        self.driver.execute_script("arguments[0].scrollIntoView(true);", self.firstAcknowledgmentValue)
        return self.firstAcknowledgmentValue.get_text()

    def set_input_field(self, field, value):
        field_btn = field + 'EditBtn'
        self.click_button_with_js(field_btn)
        field_input = getattr(self, field + 'Input')
        self.driver.execute_script("arguments[0].value = '';", field_input)
        field_input.set_text(value)

    def get_input_value(self, field):
        field_value = getattr(self, field + 'Value')
        self.driver.execute_script("arguments[0].scrollIntoView(true);", field_value)
        return field_value.get_text()

    def clear_input_field(self, field):
        field_btn = field + 'EditBtn'
        self.click_btn(field_btn)
        field_input = getattr(self, field + 'Input')
        field_input.send_keys(Keys.CONTROL + 'a', Keys.BACKSPACE)

    def check_value_exist(self, value):
        try:
            self.driver.find_element(By.XPATH, f'//span[contains(text(), "{value}")]')
        except NoSuchElementException:
            raise

    def check_value_not_exist(self, value):
        return WebDriverWait(self.driver, self.timeout).until(
            EC.invisibility_of_element_located((By.XPATH, f'//span[contains(text(), "{value}")]'))
        )

    def get_text_value(self, field):
        field_value = getattr(self, field + 'Text')
        self.driver.execute_script("arguments[0].scrollIntoView(true);", field_value)
        return field_value.get_text()

    def delete_all_reference(self):
        # edit ((//div[@class='osim-list-edit'])[n]/div[2]/button)[1]
        # delete ((//div[@class='osim-list-edit'])[n]/div[2]/button)[2]
        try:
            reference_list = find_elements_in_page_factory(self, "referenceList")
        except NoSuchElementException:
            # reference not exist, no-op
            pass
        else:
            # delete all reference
            reference_count = len(reference_list)
            for i in range(1, reference_count+1):
                del_btn_xpath = f"((//div[@class='osim-list-edit'])[{i}]/div[2]/button)[2]"
                del_btn = self.driver.find_element(By.XPATH, del_btn_xpath)
                self.driver.execute_script("arguments[0].scrollIntoView(true);", del_btn)
                self.driver.execute_script("arguments[0].click();", del_btn)
                self.referenceDelConfirmBtn.click_button()
                self.wait_msg("referenceDeletedMsg")
                self.toastMsgCloseBtn.click_button()

    def add_reference_select_external_type(self):
        self.driver.execute_script(
            "arguments[0].scrollIntoView({behavior: 'auto',block: 'center',inline: 'center'});",
            self.saveReferenceBtn)
        try:
            self.driver.execute_script("arguments[0].style.visibility='hidden'", self.bottomBar)
            self.driver.execute_script("arguments[0].style.visibility='hidden'", self.bottomFooter)
        except ElementNotVisibleException:
            pass

        self.addReferenceSelect.select_element_by_text("External")

    def add_reference_set_link_url(self, value):
        self.driver.execute_script("arguments[0].scrollIntoView(true);", self.addReferenceLinkUrlInput)
        self.addReferenceLinkUrlInput.set_text(value)

    def add_reference_set_description(self, value):
        self.driver.execute_script("arguments[0].scrollIntoView(true);", self.addReferenceDescriptionText)
        self.addReferenceDescriptionInput.set_text(value)

    def edit_reference_set_link_url(self, value):
        self.driver.execute_script("arguments[0].scrollIntoView(true);", self.firstReferenceLinkUrlInput)
        self.firstReferenceLinkUrlInput.set_text(value)

    def edit_reference_set_description(self, value):
        self.driver.execute_script("arguments[0].scrollIntoView(true);", self.addReferenceDescriptionText)
        self.firstReferenceDescriptionTextArea.set_text(value)

    def click_reference_dropdown_button(self):
        v = self.referenceCountLabel.get_text()
        reference_count = int(v.split(": ")[1])
        if reference_count > 0:
            self.click_button_with_js("referenceDropdownBtn")

    def click_acknowledgments_dropdown_btn(self):
        v = self.acknowledgmentCountLabel.get_text()
        reference_count = int(v.split(": ")[1])
        if reference_count > 0:
            reference_count = int(self.referenceCountLabel.get_text().split(": ")[1])
            if reference_count > 0:
                self.click_button_with_js("acknowledgmentsDropDownBtn")
            else:
                self.click_button_with_js("referenceDropdownBtn")

    def set_new_affect_inputs(self):
        from features.utils import generate_random_text
        edit_pens = find_elements_in_page_factory(self, 'editpens')
        (psmodule_pen, pscomponent_pen, cvssv3_pen) = edit_pens[-3:]
        pen_inputs = find_elements_in_page_factory(self, 'peninputs')
        (psmodule_input, pscomponent_input, cvssv3_input) = pen_inputs[-3:]

        # Set new affect inputs: PS module, PS component, CVSSv3
        psmodule_pen.execute_script("arguments[0].click();")
        psmodule_input.send_keys('fedora-38')
        pscomponent_pen.execute_script("arguments[0].click();")
        ps_component_value = generate_random_text()
        pscomponent_input.send_keys(ps_component_value)
        cvssv3_pen.execute_script("arguments[0].click();")
        cvssv3_input.send_keys('4.3')

        # Set select value for Affectedness, Resolution and Impact
        selects = find_elements_in_page_factory(self, 'selects')
        (affectedness, resolution, impact) = selects[-3:]
        affectedness_select = Select(affectedness)
        affectedness_select.select_by_value('NEW')
        resolution_select = Select(resolution)
        resolution_select.select_by_value('')
        impact.execute_script("arguments[0].scrollIntoView(true);")

        hide_bar = find_elements_in_page_factory(self, 'bottomBar')[0]
        self.driver.execute_script("arguments[0].style.visibility='hidden'", hide_bar)
        impact_select = Select(impact)
        impact_select.select_by_value('LOW')
        self.driver.execute_script("arguments[0].style.visibility='visible'", hide_bar)
        return ps_component_value
  
    def get_an_available_ps_module(self, affect_module):
        # Get the suitable ps_modules for update
        # The modules which under data/community_projects, except fedora-all,
        # have no limitation
        # https://gitlab.cee.redhat.com/prodsec/product-definitions/
        n = affect_module.split('-')[-1]
        num = random.randint(11, 40)
        while True:
            if str(num) == n:
                num = random.randint(11, 40)
            else:
                break
        ps_module = "fedora-" + str(num)
        return ps_module

    def set_select_specific_value(self, field, value):
        field_element = getattr(self, field)
        select_element = self.driver.find_elements(
            locate_with(By.XPATH, "//select[@class='form-select']").near(field_element))[0]
        select_element.execute_script("arguments[0].scrollIntoView(true);")
        select_element.select_element_by_value(value)

    def get_affect_value_from_osidb(self, fields, token, component_value,
            embargoed=False):
        url = urllib.parse.urljoin(OSIDB_URL, "osidb/api/v1/flaws")
        headers = {"Authorization": f"Bearer {token}"}
        cve_id = EMBARGOED_FLAW_CVE_ID if embargoed else PUBLIC_FLAW_CVE_ID
        params = {"cve_id": cve_id}
        r = requests.get(url, params = params, headers = headers)
        flaw_info = json.loads(r.text).get('results')[0]
        # Get the field value dict that related to the updated affect
        field_value_dict = {}
        for affect in flaw_info.get('affects'):
            # One module and one module combination should be unique.
            # One unique component is associated one affect in affect list
            if affect.get('ps_component') == component_value:
                for field in fields:
                    if affect.get(field):
                        field_value = affect.get(field)
                        field_value_dict[field] = field_value
                    else:
                        field_value_dict[field] = ''
        return field_value_dict

    def set_select_value_for_affect(self, field):
        field_element = getattr(self, field)
        select_element = self.driver.find_elements(
            locate_with(By.XPATH, "//select[@class='form-select']").near(field_element))[0]
        select_element.execute_script("arguments[0].scrollIntoView(true);")
        if 'affect_impact' in field:
            hide_bar = find_elements_in_page_factory(self, 'bottomBar')[0]
            self.driver.execute_script("arguments[0].style.visibility='hidden'", hide_bar)
        select_list = select_element.get_all_list_item()
        selected_list = select_element.get_list_selected_item()
        if selected_list[0] in select_list:
            select_list.remove(selected_list[0])
        updated_value = random.choice(select_list)
        select_element.execute_script("arguments[0].scrollIntoView(true);")
        select_element.select_element_by_value(updated_value)
        if 'affect_impact' in field:
            self.driver.execute_script("arguments[0].style.visibility='visible'", hide_bar)
        return updated_value

    def get_selected_value_for_affect(self, field):
        field_element = getattr(self, field)
        select_element = self.driver.find_elements(
            locate_with(By.XPATH, "//select[@class='form-select']").near(field_element))[0]
        select = Select(select_element)
        current_value = select.first_selected_option.text
        return current_value

    def get_current_value_of_field(self, field):
        field_element = getattr(self, field)
        input_element = self.driver.find_elements(
            locate_with(By.XPATH, "//span[@class='osim-editable-text-value form-control']").near(field_element))[0]
        current_value = input_element.get_text()
        return current_value

    def set_field_value(self, field, value):
        field_element = getattr(self, field)
        self.driver.execute_script("arguments[0].value = '';", field_element)
        # Get the pen element of the field and click it
        pen_element = self.driver.find_elements(
            locate_with(By.XPATH, "//button[@class='osim-editable-text-pen input-group-text']").to_right_of(field_element))[0]
        pen_element.click()
        # Get the input field and set the value
        input_element = self.driver.find_elements(
            locate_with(By.XPATH, "//input[@class='form-control']").near(field_element))[0]
        self.driver.execute_script("arguments[0].value = '';", input_element)
        input_element.clear()
        input_element.send_keys(value)
        # In affects, if we won't click the CheckMark for module and go to
        # component, the affects will be hidden
        if "affects" in field:
            self.driver.execute_script("arguments[0].value = '';", input_element)
            field_savebtn = self.driver.find_elements(
                locate_with(By.XPATH, "//i[@class='bi bi-check']").near(input_element))[0]
            self.driver.execute_script("arguments[0].click();", field_savebtn)<|MERGE_RESOLUTION|>--- conflicted
+++ resolved
@@ -11,11 +11,6 @@
 from selenium.common.exceptions import NoSuchElementException
 from seleniumpagefactory.Pagefactory import ElementNotVisibleException
 from selenium.webdriver.remote.webelement import WebElement
-<<<<<<< HEAD
-=======
-
-from features.page_factory_utils import find_elements_in_page_factory
->>>>>>> eba1d113
 from features.pages.base import BasePage
 from features.page_factory_utils import find_elements_in_page_factory
 from features.constants import (
@@ -129,7 +124,8 @@
         "affects__affectedness": ("XPATH", "(//span[text()='Affectedness'])[1]"),
         "affects__resolution": ("XPATH", "(//span[text()='Resolution'])[1]"),
         "affects__impact": ("XPATH", "(//span[text()='Impact'])[2]"),
-        "affectSaveMsg": ("XPATH", "//div[text()='Affect Updated.']")
+        "affectUpdateMsg": ("XPATH", "//div[text()='Affect Updated.']"),
+        "affectSaveMsg": ("XPATH", "//div[contains(text(), 'Affect 1 of 1 Saved:')]")
     }
 
     # Data is from OSIDB allowed sources:
@@ -239,10 +235,6 @@
             field_select = getattr(self, field + 'Select')
         else:
             field_select = field
-<<<<<<< HEAD
-=======
-
->>>>>>> eba1d113
         all_values = field_select.get_all_list_item()
         selected_item = field_select.get_list_selected_item()
         current_value = selected_item[0] if selected_item else None
@@ -427,6 +419,11 @@
         field_element = getattr(self, field)
         select_element = self.driver.find_elements(
             locate_with(By.XPATH, "//select[@class='form-select']").near(field_element))[0]
+        try:
+            self.driver.execute_script("arguments[0].style.visibility='hidden'", self.bottomBar)
+            self.driver.execute_script("arguments[0].style.visibility='hidden'", self.bottomFooter)
+        except ElementNotVisibleException:
+            pass
         select_element.execute_script("arguments[0].scrollIntoView(true);")
         select_element.select_element_by_value(value)
 
@@ -457,7 +454,7 @@
         select_element = self.driver.find_elements(
             locate_with(By.XPATH, "//select[@class='form-select']").near(field_element))[0]
         select_element.execute_script("arguments[0].scrollIntoView(true);")
-        if 'affect_impact' in field:
+        if 'affects' in field:
             hide_bar = find_elements_in_page_factory(self, 'bottomBar')[0]
             self.driver.execute_script("arguments[0].style.visibility='hidden'", hide_bar)
         select_list = select_element.get_all_list_item()
@@ -467,7 +464,7 @@
         updated_value = random.choice(select_list)
         select_element.execute_script("arguments[0].scrollIntoView(true);")
         select_element.select_element_by_value(updated_value)
-        if 'affect_impact' in field:
+        if 'affects' in field:
             self.driver.execute_script("arguments[0].style.visibility='visible'", hide_bar)
         return updated_value
 
@@ -488,21 +485,18 @@
 
     def set_field_value(self, field, value):
         field_element = getattr(self, field)
-        self.driver.execute_script("arguments[0].value = '';", field_element)
         # Get the pen element of the field and click it
         pen_element = self.driver.find_elements(
             locate_with(By.XPATH, "//button[@class='osim-editable-text-pen input-group-text']").to_right_of(field_element))[0]
-        pen_element.click()
+        self.driver.execute_script("arguments[0].click();", pen_element)
         # Get the input field and set the value
         input_element = self.driver.find_elements(
             locate_with(By.XPATH, "//input[@class='form-control']").near(field_element))[0]
         self.driver.execute_script("arguments[0].value = '';", input_element)
-        input_element.clear()
         input_element.send_keys(value)
         # In affects, if we won't click the CheckMark for module and go to
         # component, the affects will be hidden
         if "affects" in field:
-            self.driver.execute_script("arguments[0].value = '';", input_element)
             field_savebtn = self.driver.find_elements(
                 locate_with(By.XPATH, "//i[@class='bi bi-check']").near(input_element))[0]
             self.driver.execute_script("arguments[0].click();", field_savebtn)