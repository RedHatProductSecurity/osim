--- conflicted
+++ resolved
@@ -38,7 +38,6 @@
     home_page.check_is_all_flaw_selected()
 
 
-<<<<<<< HEAD
 # @given('The check-all checkbox of flaw list is checked')
 # def step_impl(context):
 #     context.execute_steps(u"""
@@ -76,45 +75,6 @@
 # def step_impl(context):
 #     home_page = HomePage(context.browser)
 #     home_page.check_bulk_assign(context.links[0])
-#     context.browser.quit()
-=======
-@given('The check-all checkbox of flaw list is checked')
-def step_impl(context):
-    context.execute_steps(u"""
-        When I check the check-all checkbox of flaw table
-    """)
-
-
-@when('I uncheck the check-all checkbox')
-def step_impl(context):
-    home_page = HomePage(context.browser)
-    home_page.click_flaw_check_all_checkbox()
-
-
-@then('No flaw in flaw table is selected')
-def step_impl(context):
-    home_page = HomePage(context.browser)
-    home_page.check_is_all_flaw_unselected()
-
-
-@when("I select some flaws from flaw list and click 'Assign to Me'")
-def step_impl(context):
-    home_page = HomePage(context.browser)
-    # 1. Wait for loading flaw list and select flaws to bulk assign
-    context.links = home_page.select_bulk_flaws()
-    # 2. Click bulck action and assign to me buttons
-    home_page.bulk_assign()
-    # 3. Wait message "Flaw saved"
-    # The current bulk assign is not actually bulk update, thus
-    # there will be a 'Flaw saved' message for each selected flaw.
-    home_page.wait_msg('flawSavedMsg')
-
-
-@then("The owner of selected flaws is updated to me")
-def step_impl(context):
-    home_page = HomePage(context.browser)
-    home_page.check_bulk_assign(context.links[0])
->>>>>>> e1f6e496
 
 
 @when("I click the field header of flaw list table")
