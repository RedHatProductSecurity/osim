--- conflicted
+++ resolved
@@ -119,17 +119,11 @@
     """
     # From the setting page back to flaw list
     go_to_home_page(browser)
-<<<<<<< HEAD
     # Get flaw and go to detail table
     home_page = HomePage(browser)
     home_page.quickSearchBox.clear_text()
     home_page.quickSearchBox.set_text(cvd_id)
     home_page.click_btn('quickSearchBtn')
-=======
-    # Get the first flaw and go to detail table
-    home_page = HomePage(browser)
-    home_page.click_btn("firstFlawLink")
->>>>>>> af96ae1e
 
     flaw_detail_page = FlawDetailPage(browser)
     flaw_detail_page.add_comment_btn_exist()
