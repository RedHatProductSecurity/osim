--- conflicted
+++ resolved
@@ -19,24 +19,9 @@
 import { footerHeight, footerTop } from '@/stores/responsive';
 
 import { updateCWEData } from './services/CweService';
-<<<<<<< HEAD
-import { useToastStore } from './stores/ToastStore';
-import { useSettingsStore } from './stores/SettingsStore';
 
 setup();
 
-console.log('EDGE BUILD 12:18EST');
-
-const settingsStore = useSettingsStore();
-const { addToast } = useToastStore();
-
-const settings = ref(settingsStore.settings);
-
-=======
-
-setup();
-
->>>>>>> 7fc90120
 watch(osimRuntimeStatus, () => {
   if (osimRuntimeStatus.value === OsimRuntimeStatus.READY) {
     updateRelativeOsimBuildDate();
@@ -60,18 +45,6 @@
   const ms15Minutes = 15 * 60 * 60 * 1000;
   buildDateIntervalId = setInterval(updateRelativeOsimBuildDate, ms15Minutes);
   updateRelativeOsimBuildDate();
-<<<<<<< HEAD
-
-  if (!settings.value.privacyNoticeShown) {
-    addToast({
-      title: 'Privacy Notice',
-      body: 'OSIM transmits input information externally to Bugzilla for the purpose of retrieving bug data.' +
-      ' In some cases that information may be publicly visible.',
-    });
-    settings.value.privacyNoticeShown = true;
-  }
-=======
->>>>>>> 7fc90120
 });
 onBeforeUnmount(() => {
   clearInterval(buildDateIntervalId);
