<script setup lang="ts">
import { computed, toRefs, ref, watch } from 'vue';
import { v4 as uuidv4 } from 'uuid';

import { type ZodAffectType } from '@/types/zodAffect';
import { uniques } from '@/utils/helpers';
import { useTrackers } from '@/composables/useTrackers';

import AffectExpandableForm from '@/components/AffectExpandableForm.vue';
import AffectsTrackers from '@/components/AffectsTrackers.vue';
import LabelCollapsible from '@/components/widgets/LabelCollapsible.vue';
import OsimButton from '@/components/widgets/OsimButton.vue';
import LabelEditable from '@/components/widgets/LabelEditable.vue';

const props = defineProps<{
  flawId: string;
  theAffects: ZodAffectType[];
  affectsToDelete: ZodAffectType[];
  error: Record<string, any>[] | null;
}>();

const emit = defineEmits<{
  'file-tracker': [value: object];
  'affect:remove': [value: ZodAffectType];
  'affect:recover': [value: ZodAffectType];
  'add-blank-affect': [moduleId: string, callback: (affect: ZodAffectType) => void];
  'update-module-name': [previousModuleName: string, newModuleName: string];
}>();

const { theAffects, affectsToDelete } = toRefs(props);

const { getUpdateStreamsFor } = useTrackers(props.flawId, props.theAffects);

const affectsNotBeingDeleted = computed(
  () => theAffects.value.filter((affect) => !affectsToDelete.value.includes(affect))
);

const initialAffectedModules = computed(() => uniques(theAffects.value.map((affect) => affect.ps_module)));
const affectedModules = ref(
  uniques(theAffects.value.map((affect) => affect.ps_module)).map(moduleName => ({
    id: uuidv4(),
    name: moduleName,
    affects: theAffects.value.filter((affect) => affect.ps_module === moduleName),
  }))
);

const expandedModules = ref<Record<string, boolean>>({});

const shouldShowTrackers = ref(false);
const expandedAffects = ref(new Map());
updateAffectsExpandedState(theAffects.value);

watch(theAffects, (nextValue) => {
  const affectTracker = new Set();
  affectedModules.value.forEach(module => {
    module.affects = nextValue.filter(affect => {
      if (affect.ps_module === module.name && !affectTracker.has(affect)) {
        affectTracker.add(affect);
        return true;
      }
      return false;
    });
  });
  expandedModules.value = affectedModules.value.reduce((modules: Record<string, boolean>, module) => {
    modules[module.id] = areAnyComponentsExpandedIn(module.id) || expandedModules.value[module.id] || false;
    return modules;
  }, {});
  updateAffectsExpandedState(nextValue);
}, { deep: true, immediate: true });

const areAnyComponentsExpanded = computed(
  () => affectedModules.value.some((module) => module.affects.some(isExpanded))
);

const isAnythingExpanded = computed(() => (
  areAnyComponentsExpanded.value
  || Object.values(expandedModules.value).some(Boolean)
));

const isAnythingCollapsed = computed(() => (
  !Object.values(expandedModules.value).every(Boolean)
));

function areAnyComponentsExpandedIn (moduleId: string) {
  const module = affectedModules.value.find(module => module.id === moduleId);
  return module?.affects.some(isExpanded) || false;
}

function updateAffectsExpandedState (affects: any[]) {
  for (const affect of affects) {
    const maybeValue = expandedAffects.value.get(affect);
    expandedAffects.value.set(affect, maybeValue ?? ref(false));
  }
}

function isExpanded(affect: ZodAffectType) {
  return expandedAffects.value.get(affect)?.value ?? true; // new affect is expanded by default
}

function collapsePsModuleComponents(moduleId: string) {
  const module = affectedModules.value.find(module => module.id === moduleId);
  if (module) {
    for (const affect of module.affects) {
      expandedAffects.value.set(affect, ref(false));
    }
  }
}

function collapseAll() {
  for (const moduleId in expandedModules.value) {
    expandedModules.value[moduleId] = false;
  }
}

function expandAll() {
  for (const moduleId in expandedModules.value) {
    expandedModules.value[moduleId] = true;
  }
}

function togglePsComponentExpansion(affect: ZodAffectType) {
  if (expandedAffects.value.get(affect) === undefined) {
    expandedAffects.value.set(affect, ref(false));
  }
  const isExpanded = expandedAffects.value.get(affect);
  isExpanded.value = !isExpanded.value;
  expandedAffects.value.set(affect, isExpanded);
}

function togglePsModuleExpansion(moduleId: string) {
  expandedModules.value[moduleId] = !expandedModules.value[moduleId];
  if (!expandedModules.value[moduleId]) {
    collapsePsModuleComponents(moduleId);
  }
}

function moduleComponentName(moduleName: string = '<module not set>', componentName: string) {
  return `${moduleName}/${componentName}`;
}

defineExpose({ togglePsModuleExpansion, togglePsComponentExpansion, isExpanded });

function editableModuleName(moduleId: string) {
  const module = affectedModules.value.find(module => module.id === moduleId);
  const expandedState = expandedModules.value[moduleId];
  return expandedState && (!initialAffectedModules.value.includes(module?.name ?? '')
  || module?.affects.every(affect => !affect.uuid));
}

function addNewModule() {
  const newModuleName = '';
  const newModuleId = uuidv4();
  affectedModules.value.push({ id: newModuleId, name: newModuleName, affects: [] });
  expandedModules.value[newModuleId] = true;
}

function renameModule(newModuleName: string, index: number) {
  const module = affectedModules.value[index];
  const previousModuleName = module.name;

  // If the new module name already exists, prevent duplicate names
  if (affectedModules.value.some(module => module.name === newModuleName)) {
    console.error('Module name already exists');
    return;
  }

  // Update the module name
  module.name = newModuleName;

  // Clean up expandedModules to remove unnecessary keys
  for (const key in expandedModules.value) {
    if (!affectedModules.value.map(m => m.id).includes(key)) {
      delete expandedModules.value[key];
    }
  }

  emit('update-module-name', previousModuleName, newModuleName);
}

function addNewComponent(moduleId: string) {
  emit('add-blank-affect', moduleId, (newAffect) => {
    const moduleIndex = affectedModules.value.findIndex(module => module.id === moduleId);
    if (moduleIndex !== -1) {
      newAffect.ps_module = affectedModules.value[moduleIndex].name;
      affectedModules.value[moduleIndex].affects = [...affectedModules.value[moduleIndex].affects, newAffect];
      expandedAffects.value.set(newAffect, ref(true));
    }
  });
}

</script>

<template>
  <div v-if="theAffects" class="osim-affects my-2">
    <h4>Affected Offerings</h4>
    <AffectsTrackers
      v-show="shouldShowTrackers"
      :flawId="flawId"
      :theAffects="affectsNotBeingDeleted"
      @affects-trackers:hide="shouldShowTrackers = false"
    />
    <div class="my-2 py-2">
      <button
        v-if="isAnythingCollapsed"
        type="button"
        class="btn btn-sm btn-secondary me-2"
        @click="expandAll()"
      >
        Expand All Affects
      </button>
      <button
        v-if="isAnythingExpanded"
        type="button"
        class="btn btn-sm btn-secondary"
        @click="collapseAll()"
      >
        Collapse All Affects
      </button>
      <button
        v-show="!shouldShowTrackers"
        type="button"
        class="button btn btn-sm btn-black text-white"
        @click="shouldShowTrackers = !shouldShowTrackers"
      >
        <i class="bi bi-binoculars"></i>
        Manage Trackers
      </button>
    </div>
<<<<<<< HEAD
    <div v-for="(module, moduleNameIndex) in affectedModules" :key="module.id">
      <div v-if="editableModuleName(module.id)" class="col-6">
        <LabelEditable
          v-model="module.name"
          label="Module Name"
          type="text"
          @update:modelValue="value => renameModule(value as string, moduleNameIndex)"
        />
      </div>
      <LabelCollapsible
        :isExpanded="expandedModules[module.id] ?? false"
        class="mb-3"
        @setExpanded="togglePsModuleExpansion(module.id)"
=======

    <div v-for="(moduleName, moduleIndex) in affectedModules" :key="`ps_module-${moduleIndex}`">
      <LabelCollapsible
        :isExpanded="expandedModules[moduleName] ?? false"
        class="mb-1"
        @setExpanded="togglePsModuleExpansion(moduleName)"
>>>>>>> 98b5813b
      >
        <template #label>
          <label class="mx-2 form-label">
            {{ module.name }}
          </label>
          <span class="badge bg-light-yellow text-dark border border-warning">
            {{ `${module.affects.length} affected` }}
          </span>
        </template>
        <template #buttons>
          <div v-if="expandedModules[module.id]" class="d-inline-flex">
            <div class="dropdown">
              <button
                class="btn btn-white btn-outline-black btn-sm dropdown-toggle ms-2"
                type="button"
                data-bs-toggle="dropdown"
              >
                Bulk Action
              </button>
              <div class="dropdown-menu">
                <a class="dropdown-item" href="#"> 🚧 Change Affected Module for all components</a>
                <a class="dropdown-item" href="#"> 🚧 Change Status for all components</a>
                <a class="dropdown-item" href="#"> 🚧 Auto-file for all components</a>
              </div>
            </div>
            <button
              type="button"
              class="btn btn-sm btn-secondary ms-2"
              @click.prevent="addNewComponent(module.id)"
            >
              Add New Component
            </button>
          </div>
        </template>
        <div
<<<<<<< HEAD
          v-for="(affect, index) in module.affects"
          :key="`moduleName-${affect.ps_component}-${index}`"
=======
          v-for="(affect, index) in affectsWithModuleName(moduleName)"
          :key="affect.uuid || `new-affect-${index}`"
>>>>>>> 98b5813b
          class="osim-affected-offering"
        >
          <AffectExpandableForm
            :id="affect.uuid"
            v-model="module.affects[index]"
            :affect="affect"
            :isExpanded="isExpanded(affect) ?? false"
            :error="error?.[theAffects.indexOf(affect)] ?? null"
            :updateStreams="getUpdateStreamsFor(module.name, affect.ps_component)"
            @setExpanded="togglePsComponentExpansion(affect)"
            @affect:remove="emit('affect:remove', affect)"
            @file-tracker="emit('file-tracker', $event)"
          />
        </div>
      </LabelCollapsible>
    </div>
<<<<<<< HEAD
    <button
      type="button"
      class="btn btn-secondary me-3"
      @click.prevent="addNewModule()"
    >
      Add New Module
=======
    <button type="button" class="btn btn-secondary mt-2" @click.prevent="emit('add-blank-affect')">
      Add New Affect
>>>>>>> 98b5813b
    </button>
    <div v-if="affectsToDelete.length" class="mt-3 row">
      <div class="col-auto alert alert-danger rounded-3 p-3">
        <h5>Affected Offerings To Be Deleted</h5>
        <div>
          <p
            v-for="(affect, affectIndex) in affectsToDelete"
            :key="affectIndex"
            class="p-0 "
          >
            <OsimButton
              class="m-0 py-0 osim-button btn-success btn btn-sm text-white"
              title="Recover"
              @click.prevent="emit('affect:recover', affect)"
            >
              <i class="bi bi-prescription2"></i>
              Recover
            </OsimButton>
            <span class="m-0 py-0 alert alert-warning">
              {{ moduleComponentName(affect.ps_module, affect.ps_component) }}
              {{ !affect.uuid ? "(doesn't exist yet in OSIDB)" : '' }}
            </span>
          </p>
        </div>
      </div>
    </div>
  </div>
</template><|MERGE_RESOLUTION|>--- conflicted
+++ resolved
@@ -1,6 +1,5 @@
 <script setup lang="ts">
 import { computed, toRefs, ref, watch } from 'vue';
-import { v4 as uuidv4 } from 'uuid';
 
 import { type ZodAffectType } from '@/types/zodAffect';
 import { uniques } from '@/utils/helpers';
@@ -10,7 +9,6 @@
 import AffectsTrackers from '@/components/AffectsTrackers.vue';
 import LabelCollapsible from '@/components/widgets/LabelCollapsible.vue';
 import OsimButton from '@/components/widgets/OsimButton.vue';
-import LabelEditable from '@/components/widgets/LabelEditable.vue';
 
 const props = defineProps<{
   flawId: string;
@@ -23,8 +21,7 @@
   'file-tracker': [value: object];
   'affect:remove': [value: ZodAffectType];
   'affect:recover': [value: ZodAffectType];
-  'add-blank-affect': [moduleId: string, callback: (affect: ZodAffectType) => void];
-  'update-module-name': [previousModuleName: string, newModuleName: string];
+  'add-blank-affect': [];
 }>();
 
 const { theAffects, affectsToDelete } = toRefs(props);
@@ -35,41 +32,27 @@
   () => theAffects.value.filter((affect) => !affectsToDelete.value.includes(affect))
 );
 
-const initialAffectedModules = computed(() => uniques(theAffects.value.map((affect) => affect.ps_module)));
-const affectedModules = ref(
-  uniques(theAffects.value.map((affect) => affect.ps_module)).map(moduleName => ({
-    id: uuidv4(),
-    name: moduleName,
-    affects: theAffects.value.filter((affect) => affect.ps_module === moduleName),
-  }))
-);
+const affectedModules = computed(() => uniques(theAffects.value.map((affect) => affect.ps_module)));
 
 const expandedModules = ref<Record<string, boolean>>({});
+
+const affectsWithModuleName = (moduleName: string) =>
+  theAffects.value.filter((affect) => affect.ps_module === moduleName);
 
 const shouldShowTrackers = ref(false);
 const expandedAffects = ref(new Map());
 updateAffectsExpandedState(theAffects.value);
 
 watch(theAffects, (nextValue) => {
-  const affectTracker = new Set();
-  affectedModules.value.forEach(module => {
-    module.affects = nextValue.filter(affect => {
-      if (affect.ps_module === module.name && !affectTracker.has(affect)) {
-        affectTracker.add(affect);
-        return true;
-      }
-      return false;
-    });
-  });
-  expandedModules.value = affectedModules.value.reduce((modules: Record<string, boolean>, module) => {
-    modules[module.id] = areAnyComponentsExpandedIn(module.id) || expandedModules.value[module.id] || false;
+  expandedModules.value = affectedModules.value.reduce((modules: Record<string, boolean>, moduleName: string) => {
+    modules[moduleName] = areAnyComponentsExpandedIn(moduleName) || expandedModules.value[moduleName] || false;
     return modules;
   }, {});
   updateAffectsExpandedState(nextValue);
 }, { deep: true, immediate: true });
 
 const areAnyComponentsExpanded = computed(
-  () => affectedModules.value.some((module) => module.affects.some(isExpanded))
+  () => affectedModules.value.some((moduleName) => affectsWithModuleName(moduleName).some(isExpanded))
 );
 
 const isAnythingExpanded = computed(() => (
@@ -81,9 +64,8 @@
   !Object.values(expandedModules.value).every(Boolean)
 ));
 
-function areAnyComponentsExpandedIn (moduleId: string) {
-  const module = affectedModules.value.find(module => module.id === moduleId);
-  return module?.affects.some(isExpanded) || false;
+function areAnyComponentsExpandedIn (moduleName: string) {
+  return affectsWithModuleName(moduleName).some(isExpanded);
 }
 
 function updateAffectsExpandedState (affects: any[]) {
@@ -94,43 +76,39 @@
 }
 
 function isExpanded(affect: ZodAffectType) {
-  return expandedAffects.value.get(affect)?.value ?? true; // new affect is expanded by default
-}
-
-function collapsePsModuleComponents(moduleId: string) {
-  const module = affectedModules.value.find(module => module.id === moduleId);
-  if (module) {
-    for (const affect of module.affects) {
-      expandedAffects.value.set(affect, ref(false));
-    }
+  return expandedAffects.value.get(affect)?.value ?? true; // new affect is expanded by default;
+}
+
+function collapsePsModuleComponents(moduleName: string) {
+  const affects = affectsWithModuleName(moduleName);
+  for (const affect of affects) {
+    expandedAffects.value.set(affect, ref(false));
   }
 }
 
 function collapseAll() {
-  for (const moduleId in expandedModules.value) {
-    expandedModules.value[moduleId] = false;
+  for (const moduleName in expandedModules.value) {
+    collapsePsModuleComponents(moduleName);
+    expandedModules.value[moduleName] = false;
   }
 }
 
 function expandAll() {
-  for (const moduleId in expandedModules.value) {
-    expandedModules.value[moduleId] = true;
+  for (const moduleName in expandedModules.value) {
+    expandedModules.value[moduleName] = true;
   }
 }
 
 function togglePsComponentExpansion(affect: ZodAffectType) {
-  if (expandedAffects.value.get(affect) === undefined) {
-    expandedAffects.value.set(affect, ref(false));
-  }
   const isExpanded = expandedAffects.value.get(affect);
   isExpanded.value = !isExpanded.value;
   expandedAffects.value.set(affect, isExpanded);
 }
 
-function togglePsModuleExpansion(moduleId: string) {
-  expandedModules.value[moduleId] = !expandedModules.value[moduleId];
-  if (!expandedModules.value[moduleId]) {
-    collapsePsModuleComponents(moduleId);
+function togglePsModuleExpansion(moduleName: string) {
+  expandedModules.value[moduleName] = !expandedModules.value[moduleName];
+  if (!expandedModules.value[moduleName]) {
+    collapsePsModuleComponents(moduleName);
   }
 }
 
@@ -139,54 +117,6 @@
 }
 
 defineExpose({ togglePsModuleExpansion, togglePsComponentExpansion, isExpanded });
-
-function editableModuleName(moduleId: string) {
-  const module = affectedModules.value.find(module => module.id === moduleId);
-  const expandedState = expandedModules.value[moduleId];
-  return expandedState && (!initialAffectedModules.value.includes(module?.name ?? '')
-  || module?.affects.every(affect => !affect.uuid));
-}
-
-function addNewModule() {
-  const newModuleName = '';
-  const newModuleId = uuidv4();
-  affectedModules.value.push({ id: newModuleId, name: newModuleName, affects: [] });
-  expandedModules.value[newModuleId] = true;
-}
-
-function renameModule(newModuleName: string, index: number) {
-  const module = affectedModules.value[index];
-  const previousModuleName = module.name;
-
-  // If the new module name already exists, prevent duplicate names
-  if (affectedModules.value.some(module => module.name === newModuleName)) {
-    console.error('Module name already exists');
-    return;
-  }
-
-  // Update the module name
-  module.name = newModuleName;
-
-  // Clean up expandedModules to remove unnecessary keys
-  for (const key in expandedModules.value) {
-    if (!affectedModules.value.map(m => m.id).includes(key)) {
-      delete expandedModules.value[key];
-    }
-  }
-
-  emit('update-module-name', previousModuleName, newModuleName);
-}
-
-function addNewComponent(moduleId: string) {
-  emit('add-blank-affect', moduleId, (newAffect) => {
-    const moduleIndex = affectedModules.value.findIndex(module => module.id === moduleId);
-    if (moduleIndex !== -1) {
-      newAffect.ps_module = affectedModules.value[moduleIndex].name;
-      affectedModules.value[moduleIndex].affects = [...affectedModules.value[moduleIndex].affects, newAffect];
-      expandedAffects.value.set(newAffect, ref(true));
-    }
-  });
-}
 
 </script>
 
@@ -222,43 +152,28 @@
         class="button btn btn-sm btn-black text-white"
         @click="shouldShowTrackers = !shouldShowTrackers"
       >
+        <!-- <i class="bi bi-journal-plus"></i> -->
         <i class="bi bi-binoculars"></i>
         Manage Trackers
       </button>
     </div>
-<<<<<<< HEAD
-    <div v-for="(module, moduleNameIndex) in affectedModules" :key="module.id">
-      <div v-if="editableModuleName(module.id)" class="col-6">
-        <LabelEditable
-          v-model="module.name"
-          label="Module Name"
-          type="text"
-          @update:modelValue="value => renameModule(value as string, moduleNameIndex)"
-        />
-      </div>
-      <LabelCollapsible
-        :isExpanded="expandedModules[module.id] ?? false"
-        class="mb-3"
-        @setExpanded="togglePsModuleExpansion(module.id)"
-=======
 
     <div v-for="(moduleName, moduleIndex) in affectedModules" :key="`ps_module-${moduleIndex}`">
       <LabelCollapsible
         :isExpanded="expandedModules[moduleName] ?? false"
         class="mb-1"
         @setExpanded="togglePsModuleExpansion(moduleName)"
->>>>>>> 98b5813b
       >
         <template #label>
           <label class="mx-2 form-label">
-            {{ module.name }}
+            {{ moduleName }}
           </label>
           <span class="badge bg-light-yellow text-dark border border-warning">
-            {{ `${module.affects.length} affected` }}
+            {{ `${Object.keys(affectsWithModuleName(moduleName)).length} affected` }}
           </span>
         </template>
         <template #buttons>
-          <div v-if="expandedModules[module.id]" class="d-inline-flex">
+          <div v-if="expandedModules[moduleName]" class="btn-group">
             <div class="dropdown">
               <button
                 class="btn btn-white btn-outline-black btn-sm dropdown-toggle ms-2"
@@ -273,32 +188,20 @@
                 <a class="dropdown-item" href="#"> 🚧 Auto-file for all components</a>
               </div>
             </div>
-            <button
-              type="button"
-              class="btn btn-sm btn-secondary ms-2"
-              @click.prevent="addNewComponent(module.id)"
-            >
-              Add New Component
-            </button>
           </div>
         </template>
         <div
-<<<<<<< HEAD
-          v-for="(affect, index) in module.affects"
-          :key="`moduleName-${affect.ps_component}-${index}`"
-=======
           v-for="(affect, index) in affectsWithModuleName(moduleName)"
           :key="affect.uuid || `new-affect-${index}`"
->>>>>>> 98b5813b
           class="osim-affected-offering"
         >
           <AffectExpandableForm
             :id="affect.uuid"
-            v-model="module.affects[index]"
+            v-model="affectsWithModuleName(moduleName)[index]"
             :affect="affect"
             :isExpanded="isExpanded(affect) ?? false"
             :error="error?.[theAffects.indexOf(affect)] ?? null"
-            :updateStreams="getUpdateStreamsFor(module.name, affect.ps_component)"
+            :updateStreams="getUpdateStreamsFor(moduleName, affect.ps_component)"
             @setExpanded="togglePsComponentExpansion(affect)"
             @affect:remove="emit('affect:remove', affect)"
             @file-tracker="emit('file-tracker', $event)"
@@ -306,17 +209,8 @@
         </div>
       </LabelCollapsible>
     </div>
-<<<<<<< HEAD
-    <button
-      type="button"
-      class="btn btn-secondary me-3"
-      @click.prevent="addNewModule()"
-    >
-      Add New Module
-=======
     <button type="button" class="btn btn-secondary mt-2" @click.prevent="emit('add-blank-affect')">
       Add New Affect
->>>>>>> 98b5813b
     </button>
     <div v-if="affectsToDelete.length" class="mt-3 row">
       <div class="col-auto alert alert-danger rounded-3 p-3">
