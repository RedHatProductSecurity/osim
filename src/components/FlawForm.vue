--- conflicted
+++ resolved
@@ -26,12 +26,9 @@
 import { type ZodTrackerType, type ZodAffectCVSSType } from '@/types/zodAffect';
 import { trackerUrl } from '@/services/TrackerService';
 import { useDraftFlawStore } from '@/stores/DraftFlawStore';
-<<<<<<< HEAD
+import CvssExlplainForm from './CvssExlplainForm.vue';
 import { sortWith, ascend, prop } from 'ramda';
 import { type ZodAffectType } from '@/types/zodAffect';
-=======
-import CvssExlplainForm from './CvssExlplainForm.vue';
->>>>>>> 6d3b7293
 
 const props = defineProps<{
   flaw: any;
