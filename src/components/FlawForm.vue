<script setup lang="ts">
import { DateTime } from 'luxon';
import { computed, ref, watch, onMounted, reactive } from 'vue';
import { deepCopyFromRaw } from '@/utils/helpers';

import LabelEditable from '@/components/widgets/LabelEditable.vue';
import LabelTagsInput from '@/components/widgets/LabelTagsInput.vue';
import LabelSelect from '@/components/widgets/LabelSelect.vue';
import LabelTextarea from '@/components/widgets/LabelTextarea.vue';
import LabelCollapsible from '@/components/widgets/LabelCollapsible.vue';
import AffectedOfferings from '@/components/AffectedOfferings.vue';
import IssueFieldEmbargo from '@/components/IssueFieldEmbargo.vue';
import CveRequestForm from '@/components/CveRequestForm.vue';
import IssueFieldState from './IssueFieldState.vue';
import FlawFormAssignee from '@/components/FlawFormAssignee.vue';
import IssueFieldReferences from './IssueFieldReferences.vue';
import IssueFieldAcknowledgments from './IssueFieldAcknowledgments.vue';
import CvssNISTForm from '@/components/CvssNISTForm.vue';
import FlawComments from '@/components/FlawComments.vue';
import LabelDiv from '@/components/widgets/LabelDiv.vue';
import CvssCalculator from '@/components/CvssCalculator.vue';
import FlawAlertsList from '@/components/FlawAlertsList.vue';

import { useFlawModel } from '@/composables/useFlawModel';
import { type ZodFlawType, descriptionRequiredStates } from '@/types/zodFlaw';
import { type ZodTrackerType, type ZodAffectCVSSType } from '@/types/zodAffect';
import { trackerUrl } from '@/services/TrackerService';
import { useDraftFlawStore } from '@/stores/DraftFlawStore';
import { sortWith, ascend, prop } from 'ramda';
import { type ZodAffectType } from '@/types/zodAffect';

const props = defineProps<{
  flaw: any;
  mode: 'create' | 'edit';
}>();

const emit = defineEmits<{
  (e: 'refresh:flaw'): void;
}>();

function onSaveSuccess() {
  emit('refresh:flaw');
}

const {
  flaw,
  trackersDisplay,
  flawSources,
  flawImpacts,
  flawIncidentStates,
  osimLink,
  bugzillaLink,
  flawRhCvss3,
  nvdCvss3String,
  flawReferences,
  flawAcknowledgments,
  affectsToDelete,
  rhCvss3String,
  highlightedNvdCvss3String,
  shouldDisplayEmailNistForm,
  addBlankReference,
  addBlankAcknowledgment,
  addBlankAffect,
  removeAffect,
  recoverAffect,
  updateFlaw,
  createFlaw,
  addPublicComment,
  saveReferences,
  deleteReference,
  cancelAddReference,
  cancelAddAcknowledgment,
  saveAcknowledgments,
  deleteAcknowledgment,
  isSaving,
  isValid,
  errors,
} = useFlawModel(props.flaw, onSaveSuccess);


const { draftFlaw } = useDraftFlawStore();
let initialFlaw: ZodFlawType;

onMounted(() => {
  initialFlaw = deepCopyFromRaw(props.flaw) as ZodFlawType;
  if (draftFlaw) {
    flaw.value = useDraftFlawStore().addDraftFields(flaw.value);
    useDraftFlawStore().$reset();
  }
});

watch(() => props.flaw, () => { // Shallow watch so as to avoid reseting on any change (though that shouldn't happen)
  initialFlaw = deepCopyFromRaw(props.flaw) as ZodFlawType;
  onReset();
});

const isEmbargoed = computed(() => initialFlaw?.embargoed);
const showUnembargoingModal = ref(false);
const unembargoing = computed(() => isEmbargoed.value && !flaw.value.embargoed);
const theAffects = computed(() => {
  const customSort = (a: ZodAffectType, b: ZodAffectType) => {
    if (!a.uuid && b.uuid) return -1;
    if (a.uuid && !b.uuid) return 1;
    return 0;
  };

  return sortWith([
    customSort,
    ascend((affect: ZodAffectType) => affect.ps_product ?? ''),
    ascend(prop('ps_module')),
    ascend(prop('ps_component'))
  ], flaw.value.affects);
});

const onSubmit = async () => {
  if (props.mode === 'edit') {
    if (isValid() && unembargoing.value) {
      showUnembargoingModal.value = true;
    } else {
      updateFlaw();
    }
  } else if (props.mode === 'create') {
    createFlaw();
  }
};

const showDescription = ref(flaw.value.cve_description && flaw.value.cve_description.trim() !== '');
const showStatement = ref(flaw.value.statement && flaw.value.statement.trim() !== '');
const showMitigation = ref(flaw.value.mitigation && flaw.value.mitigation.trim() !== '');

const onReset = () => {
  flaw.value = reactive(deepCopyFromRaw(initialFlaw));
};

const allowedSources = [
  '',
  'ADOBE',
  'APPLE',
  'BUGTRAQ',
  'CERT',
  'CUSTOMER',
  'CVE',
  'DEBIAN',
  'DISTROS',
  'GENTOO',
  'GIT',
  'GOOGLE',
  'HW_VENDOR',
  'INTERNET',
  'LKML',
  'MAGEIA',
  'MOZILLA',
  'NVD',
  'OPENSSL',
  'ORACLE',
  'OSSSECURITY',
  'OSV',
  'REDHAT',
  'RESEARCHER',
  'SECUNIA',
  'SKO',
  'SUSE',
  'TWITTER',
  'UBUNTU',
  'UPSTREAM',
];

const hiddenSources = computed(() => {
  return flawSources.filter(source => !allowedSources.includes(source));
});

const toggleDescription = () => {
  showDescription.value = !showDescription.value;
  if (!showDescription.value) {
    flaw.value.cve_description = '';
  }
};

const toggleStatement = () => {
  showStatement.value = !showStatement.value;
  if (!showStatement.value) {
    flaw.value.statement = '';
  }
};

const toggleMitigation = () => {
  showMitigation.value = !showMitigation.value;
  if (!showMitigation.value) {
    flaw.value.mitigation = '';
  }
};

const affectedOfferingsComp = ref<InstanceType<typeof AffectedOfferings> | null>(null);
const referencesComp = ref<InstanceType<typeof IssueFieldReferences> | null>(null);
const acknowledgmentsComp = ref<InstanceType<typeof IssueFieldAcknowledgments> | null>(null);

const expandFocusedComponent = (parent_uuid: string) => {

  // Expand Affect (affect, affect CVSS, tracker)
  const trackers: ZodTrackerType[] = ([] as ZodTrackerType[]).concat(
    ...flaw.value.affects.map(aff => aff.trackers)
  );
  const trackerAffectUuid = trackers.find(tracker => tracker.uuid === parent_uuid)?.affects?.[0];

  const affectCvss: ZodAffectCVSSType[] = ([] as ZodAffectCVSSType[]).concat(
    ...flaw.value.affects.map(aff => aff.cvss_scores)
  );
  const affectCvssUuid = affectCvss.find(affCvss => affCvss.uuid === parent_uuid)?.affect;

  const affect = flaw.value.affects.find(aff => [parent_uuid, trackerAffectUuid, affectCvssUuid].includes(aff.uuid));
  if (affect !== undefined) {
    if (affectedOfferingsComp.value) {
      if (!affectedOfferingsComp.value.isExpanded(affect)) {
        affectedOfferingsComp.value.togglePsModuleExpansion(affect?.ps_module);
        affectedOfferingsComp.value.togglePsComponentExpansion(affect);
      }
    }
    return;
  }

  // Expand Flaw References section
  const reference = flawReferences.value.find(refer => refer.uuid === parent_uuid);
  if (reference !== undefined) {
    if (referencesComp.value?.editableListComp) {
      referencesComp.value.editableListComp.isExpanded = true;
    }
    return;
  }

  // Expand Flaw Acknowledgments section
  const acknowledgment = flawAcknowledgments.value.find(ack => ack.uuid === parent_uuid);
  if (acknowledgment !== undefined) {
    if (acknowledgmentsComp.value?.editableListComp) {
      acknowledgmentsComp.value.editableListComp.isExpanded = true;
    }
    return;
  }
};

const formDisabled = ref(false);
</script>

<template>
  <form class="osim-flaw-form" :class="{'osim-disabled': isSaving || formDisabled}" @submit.prevent="onSubmit">
    <div class="osim-content container-lg">
      <div class="row osim-flaw-form-section">
        <div class="col-12 osim-alerts-banner">
          <FlawAlertsList :flaw="flaw" @expandFocusedComponent="expandFocusedComponent" />
        </div>
        <div :id="flaw.uuid" class="col-6">
          <LabelEditable
            v-model="flaw.title"
            label="Title"
            type="text"
            :error="errors.title"
          />
          <LabelTagsInput
            v-model="flaw.components"
            label="Components"
            :error="errors.components"
          />
          <div class="row">
            <div class="col">
              <LabelEditable
                v-model="flaw.cve_id"
                type="text"
                label="CVE ID"
                :error="errors.cve_id"
              />
            </div>
            <div
              v-if="!(flaw.cve_id || '').includes('CVE') && mode === 'edit'"
              class="col-auto align-self-end mb-3"
            >
              <CveRequestForm
                :embargoed="flaw.embargoed"
                :bugzilla-link="bugzillaLink"
                :osim-link="osimLink"
                :subject="flaw.title"
                :description="flaw.cve_description ?? ''"
              />
            </div>
          </div>
          <LabelSelect
            v-model="flaw.impact"
            label="Impact"
            :options="flawImpacts"
            :error="errors.impact"
          />
          <CvssCalculator
            :id="flawRhCvss3.uuid"
            v-model:cvss-vector="flawRhCvss3.vector"
            v-model:cvss-score="flawRhCvss3.score"
          />
          <div class="row">
            <div class="col">
              <LabelDiv label="NVD CVSSv3">
                <div class="form-control text-break h-100">
                  <div class="p-0 h-100">
                    <span
                      v-for="char in highlightedNvdCvss3String"
                      :key="char.char"
                      :class="{'text-primary': char.isHighlighted}"
                    >
                      {{ char.char }}
                    </span>
                  </div>
                </div>
              </LabelDiv>
            </div>
            <div v-if="shouldDisplayEmailNistForm" class="col-auto align-self-center mb-3">
              <CvssNISTForm
                :cveid="flaw.cve_id"
                :summary="flaw.comment_zero"
                :bugzilla="bugzillaLink"
                :cvss="rhCvss3String"
                :nistcvss="nvdCvss3String"
              />
            </div>
            <span
              v-if="shouldDisplayEmailNistForm"
              class="text-info bg-white px-3 py-2 cvss-score-error"
            >
              Explain non-obvious CVSSv3 score metrics
            </span>
          </div>
          <LabelEditable
            v-model="flaw.cwe_id"
            label="CWE ID"
            type="text"
            :error="errors.cwe_id"
          />
          <LabelSelect
            v-model="flaw.source"
            label="CVE Source"
            :options="flawSources"
            :error="errors.source"
            :options-hidden="hiddenSources"
          />
        </div>

        <div class="col-6">
          <IssueFieldState
            v-if="mode === 'edit'"
            :classification="flaw.classification"
            :flawId="flaw.uuid"
            @refresh:flaw="emit('refresh:flaw')"
          />
          <LabelSelect
            v-model="flaw.major_incident_state"
            label="Incident State"
            :options="flawIncidentStates"
            :error="errors.major_incident_state"
          />
          <LabelEditable
            v-model="flaw.reported_dt"
            label="Reported Date"
            type="date"
            :error="errors.reported_dt"
          />
          <LabelEditable
            v-model="flaw.unembargo_dt"
            :label="
              'Public Date' +
                (DateTime.fromISO(flaw.unembargo_dt as string).diffNow().milliseconds > 0
                  ? ' [FUTURE]'
                  : '')
            "
            type="datetime"
            :error="errors.unembargo_dt"
          />
          <IssueFieldEmbargo
            v-model="flaw.embargoed"
            v-model:showModal="showUnembargoingModal"
            :isFlawNew="!flaw.uuid"
            :isEmbargoed="isEmbargoed"
            :flawId="flaw.cve_id || flaw.uuid"
            @updateFlaw="updateFlaw"
          />
          <FlawFormAssignee v-model="flaw.owner" />
        </div>
      </div>
      <div class="osim-flaw-form-section border-top">
        <LabelTextarea
          v-model="flaw.comment_zero"
          label="Comment#0"
          placeholder="Comment#0 ..."
          :error="errors.comment_zero"
          :disabled="mode === 'edit'"
        />
        <LabelTextarea
          v-if="showDescription"
          v-model="flaw.cve_description"
          label="Description"
          placeholder="Description Text ..."
          :error="errors.cve_description"
          class="osim-flaw-description-component"
        >
          <template #label>
            <span class="form-label col-3 osim-folder-tab-label">
              Description
            </span>
            <span class="col-3 ps-2">
              <select v-model="flaw.requires_cve_description" class="form-select col-3 osim-description-required">
                <option disabled :selected="!flaw.requires_cve_description" value="">Review Status</option>
                <option v-for="state in descriptionRequiredStates" :key="state" :value="state">{{ state }}</option>
              </select>
            </span>

          </template>
        </LabelTextarea>
        <LabelTextarea
          v-if="showStatement"
          v-model="flaw.statement"
          label="Statement"
          placeholder="Statement Text ..."
          :error="errors.statement"
        />
        <LabelTextarea
          v-if="showMitigation"
          v-model="flaw.mitigation"
          label="Mitigation"
          placeholder="Mitigation Text ..."
          :error="errors.mitigation"
        />
        <div class="d-flex gap-3 mb-3">
          <button
            type="button"
            class="btn btn-secondary osim-show-description"
            @click="toggleDescription"
          >
            {{ showDescription ? 'Remove Description' : 'Add Description' }}
          </button>
          <button
            type="button"
            class="btn btn-secondary"
            @click="toggleStatement"
          >
            {{ showStatement ? 'Remove Statement' : 'Add Statement' }}
          </button>
          <button
            type="button"
            class="btn btn-secondary"
            @click="toggleMitigation"
          >
            {{ showMitigation ? 'Remove Mitigation' : 'Add Mitigation' }}
          </button>
        </div>
      </div>
      <div class="osim-flaw-form-section border-top border-bottom">
        <div class="d-flex gap-3">
          <IssueFieldReferences
            ref="referencesComp"
            v-model="flawReferences"
            class="w-100 my-3"
            :mode="mode"
            :error="errors.references"
            @reference:update="saveReferences"
            @reference:new="addBlankReference(flaw.embargoed)"
            @reference:cancel-new="cancelAddReference"
            @reference:delete="deleteReference"
          />
          <IssueFieldAcknowledgments
            ref="acknowledgmentsComp"
            v-model="flawAcknowledgments"
            class="w-100 my-3"
            :mode="mode"
            :error="errors.acknowledgments"
            @acknowledgment:update="saveAcknowledgments"
            @acknowledgment:new="addBlankAcknowledgment(flaw.embargoed)"
            @acknowledgment:cancel-new="cancelAddAcknowledgment"
            @acknowledgment:delete="deleteAcknowledgment"
          />
        </div>
        <LabelCollapsible
          v-if="mode === 'edit'"
          :label="`Trackers: ${trackersDisplay.length}`"
          :isExpandable="trackersDisplay.length !== 0"
        >
          <ul>
            <li v-for="(tracker, trackerIndex) in trackersDisplay" :key="trackerIndex">
              <a
                :href="trackerUrl(tracker.type, tracker.external_system_id)"
                target="_blank"
              >
                <i class="bi bi-link" />{{ tracker.display }}
              </a>
            </li>
          </ul>
        </LabelCollapsible>
      </div>
      <AffectedOfferings
        v-if="mode === 'edit'"
        ref="affectedOfferingsComp"
        :theAffects="theAffects"
        :affectsToDelete="affectsToDelete"
        :error="errors.affects"
        :flawId="flaw.uuid"
        @affect:recover="(affect) => recoverAffect(flaw.affects.indexOf(affect))"
        @affect:remove="(affect) => removeAffect(flaw.affects.indexOf(affect))"
<<<<<<< HEAD
        @file-tracker="fileTracker($event as TrackersFilePost)"
        @add-affect="(moduleName, callback) => addBlankAffect(moduleName, callback)"
=======
        @add-blank-affect="addBlankAffect"
>>>>>>> dcfb6749
      />
      <div v-if="mode === 'edit'" class="border-top osim-flaw-form-section">
        <FlawComments
          :comments="flaw.comments"
          :taskKey="flaw.task_key"
          :error="errors.comments"
          :isSaving="isSaving"
          @comment:addPublicComment="addPublicComment"
          @disableForm="(value) => formDisabled = value"
        />
      </div>
    </div>
    <div class="osim-action-buttons sticky-bottom d-grid gap-2 d-flex justify-content-end">
      <!-- <button type="button" class="btn btn-primary col">Customer Pending</button>-->
      <!-- <button type="button" class="btn btn-primary col">
        Close this issue without actions
      </button>-->
      <!-- <button type="button" class="btn btn-primary col">
        Move this issue to another source queue
      </button>-->
      <!-- <button type="button" class="btn btn-primary col">Create a flaw</button>-->
      <!-- <button type="button" class="btn btn-primary col">
        Create hardening bug/weakness
      </button>-->
      <div v-if="mode === 'edit'">
        <button type="button" class="btn btn-secondary" @click="onReset">Reset Changes</button>
        <button
          v-osim-loading.grow="isSaving"
          type="submit"
          class="btn btn-primary ms-3"
          :disabled="isSaving"
        >
          Save Changes
        </button>
      </div>
      <div v-if="mode === 'create'">
        <button
          v-osim-loading.grow="isSaving"
          type="submit"
          class="btn btn-primary ms-3"
          :disabled="isSaving"
        >
          Create New Flaw
        </button>
      </div>
    </div>
  </form>
</template>

<style scoped lang="scss">
form.osim-flaw-form :deep(*) {
  line-height: 1.5;
  font-family: 'Red Hat Mono', monospace;

  .osim-flaw-form-section{
    padding-block: 3rem;
  }
}



:deep(.osim-input) {
  .row {
    align-items: stretch;
  }

  div.col-9 {
    padding-left: 0;

    input,
    span:not(.osim-pill-list-item),
    select,
    div.form-control {
      border-top-left-radius: 0;
      border-bottom-left-radius: 0;
    }

    .osim-editable-text,
    .input-group,
    .osim-editable-date,
    span.form-control,
    input.form-control {
      height: 100%;

      * {
        display: flex;
        align-items: center;
      }
    }
  }

  span.form-label {
    text-align: right;
    margin-bottom: 0;
    background-color: #dee2e6;
    border-bottom-left-radius: 0.5rem;
    border-top-left-radius: 0.5rem;
    margin-right: 0 !important;
    display: flex;
    align-items: center;
    justify-content: end;

    &:has(+ textarea),
    &.osim-folder-tab-label {
      border-top-right-radius: 0.5rem;
      border-bottom-left-radius: 0;
      text-align: left;
      padding: 0.375rem;
      justify-content: center;
    }
  }

  textarea {
    border-top-right-radius: 0.5rem;
    border-top-left-radius: 0;
  }

  select.osim-description-required.form-select {
    border-bottom-right-radius: 0;
    border-bottom-left-radius: 0;
    margin-bottom: 0;
    border-bottom: none;
  }
}


.span-editable-text {
  cursor: text;
}

// .affected-offering {
//   border: 1px solid #ddd;
//   padding: 0.5rem;
//   margin-bottom: 0.5rem;
// }

.action-buttons > button {
  margin: 0.2rem;
}

.affected-module-component {
  font-weight: bold;
}

.affect-trackers-heading {
  font-size: 100%;
  font-weight: bold;
}

.osim-action-buttons {
  background: white;
  border-top: 1px solid #ddd;
  margin-left: 20px;
  margin-right: 20px;
  padding-right: 20px;
  padding-bottom: 2rem;
  padding-top: 0.5rem;
}

.osim-doc-text-container {
  max-width: 80ch;
}

.cvss-score-error{
  margin-top: -15px;
}

</style><|MERGE_RESOLUTION|>--- conflicted
+++ resolved
@@ -498,12 +498,7 @@
         :flawId="flaw.uuid"
         @affect:recover="(affect) => recoverAffect(flaw.affects.indexOf(affect))"
         @affect:remove="(affect) => removeAffect(flaw.affects.indexOf(affect))"
-<<<<<<< HEAD
-        @file-tracker="fileTracker($event as TrackersFilePost)"
         @add-affect="(moduleName, callback) => addBlankAffect(moduleName, callback)"
-=======
-        @add-blank-affect="addBlankAffect"
->>>>>>> dcfb6749
       />
       <div v-if="mode === 'edit'" class="border-top osim-flaw-form-section">
         <FlawComments
