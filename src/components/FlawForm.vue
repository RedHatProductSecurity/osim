<script setup lang="ts">
import { DateTime } from 'luxon';
import { computed, ref, onMounted } from 'vue';
import { RouterLink } from 'vue-router';
import { deepCopyFromRaw } from '@/utils/helpers';

import LabelEditable from '@/components/widgets/LabelEditable.vue';
import LabelSelect from '@/components/widgets/LabelSelect.vue';
import LabelTextarea from '@/components/widgets/LabelTextarea.vue';
import LabelInput from '@/components/widgets/LabelInput.vue';
import LabelCollapsable from '@/components/widgets/LabelCollapsable.vue';
import AffectedOfferings from '@/components/AffectedOfferings.vue';
import IssueFieldEmbargo from '@/components/IssueFieldEmbargo.vue';
import CveRequestForm from '@/components/CveRequestForm.vue';
import IssueFieldStatus from './IssueFieldStatus.vue';
import LabelStatic from './widgets/LabelStatic.vue';
import IssueFieldReferences from './IssueFieldReferences.vue';
import IssueFieldAcknowledgments from './IssueFieldAcknowledgments.vue';
import CvssNISTForm from '@/components/CvssNISTForm.vue';
import FlawComments from '@/components/FlawComments.vue';

import { useFlawModel, type FlawEmitter } from '@/composables/useFlawModel';
import { fileTracker, type TrackersFilePost } from '@/services/TrackerService';
import type { ZodFlawType } from '@/types/zodFlaw';

const props = defineProps<{
  flaw: any;
  mode: 'create' | 'edit';
}>();

const emit = defineEmits<FlawEmitter>();

const {
  flaw,
  trackerUuids,
  flawTypes, // Visually hidden field
  flawSources,
  flawImpacts,
  flawIncidentStates,
  osimLink,
  bugzillaLink,
  flawRhCvss,
  flawNvdCvssScore,
  flawReferences,
  flawAcknowledgments,
  theAffects,
  affectsToDelete,
  addBlankReference,
  addBlankAcknowledgment,
  addBlankAffect,
  removeAffect,
  recoverAffect,
  updateFlaw,
  createFlaw,
  addPublicComment,
  saveReferences,
  deleteReference,
  saveAcknowledgments,
  deleteAcknowledgment,
} = useFlawModel(props.flaw, emit);

const initialFlaw = ref<ZodFlawType>();

const isSaving = ref(false);

onMounted(() => {
  initialFlaw.value = deepCopyFromRaw(props.flaw) as ZodFlawType;
});

const onSubmit = async () => {
  if (props.mode === 'edit') {
    isSaving.value = true;
    await updateFlaw();
    isSaving.value = false;
  }
  if (props.mode === 'create') {
    isSaving.value = true;
    await createFlaw();
    isSaving.value = false;
  }
};

// TODO
const errors = {
  cve_id: null,
  impact: null,
  cwe_id: null,
  major_incident_state: null,
  reported_dt: null,
  embargo_old_public_dt: "Set the current or a future date for an embargoed flaw.",
  unembargo_future_public_dt: "Set the current or an old date for unembargoed flaw.",
  type: null,
  component: null,
  source: null,
};

const flawCvss3CaculatorLink = computed(
  () => `https://www.first.org/cvss/calculator/3.1#${flawRhCvss.value?.vector}`,
);

const onReset = () => {
  flaw.value = deepCopyFromRaw(initialFlaw.value as Record<string, any>) as ZodFlawType;
};

<<<<<<< HEAD
const validateFlawEmbargoDates = computed(
  () => {
    let unembargo_dt = DateTime.fromISO(String(flaw.value.unembargo_dt)).toISODate();
    if (unembargo_dt == null) {
      return null;
    }
    if (flaw.value.embargoed) {
      // if embargoed and updated date is older than now, it shows an error to set the current date or a future date instead
      if (unembargo_dt < DateTime.now().toISODate()) {
        return errors.embargo_old_public_dt;
      }
    } else {
      // if NOT embargoed and updated date is in the future, it shows an error, to set the current date or an older date instead
      if (unembargo_dt > DateTime.now().toISODate()) {
        return errors.unembargo_future_public_dt;
      }
    }
    // otherwise, does not show any error
    return null;
  }
);
=======
const displayCvssNISTForm = computed(() => {
  const rhCvss = `${flawRhCvss.value?.score}/${flawRhCvss.value?.vector}`;
  const nvdCvssScore = flawNvdCvssScore.toString();
  return rhCvss !== nvdCvssScore;
});

const cvssString = computed(() => {
  return `${flawRhCvss.value?.score}/${flawRhCvss.value?.vector}`;
});
>>>>>>> c32fd05a
</script>

<template>
  <form class="osim-flaw-form" @submit.prevent="onSubmit">
    <div class="osim-content container-lg pt-5">
      <div class="row">
        <div class="col-12 osim-alerts-banner">
          <!-- Alerts might go here -->
        </div>
        <div class="col-6">
          <LabelEditable v-model="flaw.title" label="Title" type="text" />
          <LabelEditable
            v-model="flaw.component"
            label="Component"
            type="text"
            :error="errors.component"
          />
          <LabelSelect
            v-model="flaw.type"
            label="Type"
            :options="flawTypes"
            :error="errors.type"
            class="visually-hidden"
          />
          <div class="row">
            <div class="col">
              <LabelEditable
                v-model="flaw.cve_id"
                type="text"
                label="CVE ID"
                :error="errors.cve_id"
              />
            </div>
            <div
              v-if="!(flaw.cve_id || '').includes('CVE') && mode === 'edit'"
              class="col-auto align-self-end mb-3"
            >
              <CveRequestForm
                :bugzilla-link="bugzillaLink"
                :osim-link="osimLink"
                :subject="flaw.title"
                :description="flaw.description"
              />
            </div>
          </div>

          <LabelSelect
            v-model="flaw.impact"
            label="Impact"
            :options="flawImpacts"
            :error="errors.impact"
          />
          <LabelEditable v-model="flawRhCvss.vector" type="text">
            <template #label>
              <span class="mb-0 pt-2 pb-2">CVSSv3
                <br />
                <a
                  :href="flawCvss3CaculatorLink"
                  target="_blank"
                ><i class="bi-calculator me-1"></i>Calculator</a>
              </span>
            </template>
          </LabelEditable>

          <LabelInput v-model="flawRhCvss.score" label="CVSSv3 Score" type="text" />
          <div class="row">
            <div :class="['col', { 'cvss-button-div': displayCvssNISTForm }]">
              <LabelStatic v-model="flawNvdCvssScore" label="NVD CVSSv3" type="text" />
            </div>
            <div v-if="displayCvssNISTForm" class="col-auto align-self-end mb-3">
              <CvssNISTForm
                :cveid="flaw.cve_id"
                :flaw-summary="flaw.summary"
                :bugzilla="bugzillaLink"
                :cvss="cvssString"
                :nistcvss="flawNvdCvssScore?.toString()"
              />
            </div>
          </div>
          <LabelEditable
            v-model="flaw.cwe_id"
            label="CWE ID"
            type="text"
            :error="errors.cwe_id"
          />
          <LabelSelect
            v-model="flaw.source"
            label="Source"
            :options="flawSources"
            :error="errors.source"
          />
        </div>

        <div class="col-6">
          <IssueFieldStatus
            v-if="mode === 'edit'"
            :classification="flaw.classification"
            :flawId="flaw.uuid"
          />
          <LabelSelect
            v-model="flaw.major_incident_state"
            label="Incident State"
            :options="flawIncidentStates"
            :error="errors.major_incident_state"
          />
          <LabelEditable
            v-model="flaw.reported_dt"
            label="Reported Date"
            type="date"
            :error="errors.reported_dt"
          />
          <LabelEditable
            v-model="flaw.unembargo_dt"
            label='Public Date'
            type="date"
            :error="validateFlawEmbargoDates"
          />
          <IssueFieldEmbargo
            v-model="flaw.embargoed"
            :isFlawNew="!flaw.uuid"
            :cveId="flaw.cve_id"
          />
          <LabelEditable v-model="flaw.owner" label="Assignee" type="text" />
          <LabelEditable v-model="flaw.team_id" type="text" label="Team ID" />
        </div>
      </div>
      <div class="mt-3 pt-4 pb-3 mb-4 border-top border-bottom">
        <div class="osim-doc-text-container">
          <LabelCollapsable label="Document Text Fields">
            <LabelTextarea v-if="flaw.summary" v-model="flaw.summary" label="Summary" />
            <LabelTextarea v-if="flaw.description" v-model="flaw.description" label="Description" />
            <LabelTextarea v-if="flaw.statement" v-model="flaw.statement" label="Statement" />
            <LabelTextarea v-if="flaw.mitigation" v-model="flaw.mitigation" label="Mitigation" />
            <div v-if="!flaw.summary" class="mb-3">
              <button class="btn btn-secondary" @click="flaw.summary = 'Summary Text ...'">
                Add Summary
              </button>
            </div>
            <div v-if="!flaw.description" class="mb-3">
              <button class="btn btn-secondary" @click="flaw.description = 'Description Text ...'">
                Add Description
              </button>
            </div>
            <div v-if="!flaw.statement" class="mb-3">
              <button class="btn btn-secondary" @click="flaw.statement = 'Statement Text ...'">
                Add Statement
              </button>
            </div>
            <div v-if="!flaw.mitigation" class="mb-3">
              <button class="btn btn-secondary" @click="flaw.mitigation = 'Mitigation Text ...'">
                Add Mitigation
              </button>
            </div>
          </LabelCollapsable>
          <IssueFieldReferences
            v-model="flawReferences"
            :isEmbargoed="flaw.embargoed"
            @reference:update="saveReferences"
            @reference:new="addBlankReference(flaw.embargoed)"
            @reference:delete="deleteReference"
          />
          <IssueFieldAcknowledgments
            v-model="flawAcknowledgments"
            @acknowledgment:update="saveAcknowledgments"
            @acknowledgment:new="addBlankAcknowledgment(flaw.embargoed)"
            @acknowledgment:delete="deleteAcknowledgment"
          />

          <LabelCollapsable label="Trackers">
            <ul>
              <li v-for="(tracker, trackerIndex) in trackerUuids" :key="trackerIndex">
                <RouterLink :to="{ name: 'tracker-details', params: { id: tracker.uuid } }">
                  {{ tracker.display }}
                </RouterLink>
              </li>
            </ul>
          </LabelCollapsable>
        </div>
      </div>
      <AffectedOfferings
        :theAffects="theAffects"
        :affectsToDelete="affectsToDelete"
        :mode="mode"
        @recover="(affect) => recoverAffect(theAffects.indexOf(affect))"
        @remove="(affect) => removeAffect(theAffects.indexOf(affect))"
        @file-tracker="fileTracker($event as TrackersFilePost)"
        @add-blank-affect="addBlankAffect"
      />
      <div v-if="mode === 'edit'" class="border-top mt-4">
        <FlawComments :comments="flaw.comments" @comment:add-public="addPublicComment" />
      </div>
    </div>
    <div class="osim-action-buttons sticky-bottom d-grid gap-2 d-flex justify-content-end">
      <!-- <button type="button" class="btn btn-primary col">Customer Pending</button>-->
      <!-- <button type="button" class="btn btn-primary col">
        Close this issue without actions 
      </button>-->
      <!-- <button type="button" class="btn btn-primary col">
        Move this issue to another source queue
      </button>-->
      <!-- <button type="button" class="btn btn-primary col">Create a flaw</button>-->
      <!-- <button type="button" class="btn btn-primary col">
        Create hardening bug/weakness 
      </button>-->
      <div v-if="mode === 'edit'">
        <button type="button" class="btn btn-secondary" @click="onReset">Reset Changes</button>
        <button
          v-osim-loading.grow="isSaving"
          type="submit"
          class="btn btn-primary ms-3"
          :disabled="isSaving"
        >
          Save Changes
        </button>
      </div>
      <div v-else>
        <button type="submit" class="btn btn-primary col">Create New Flaw</button>
      </div>
    </div>
  </form>
</template>

<style scoped lang="scss">
form.osim-flaw-form :deep(*) {
  line-height: 1.5;
  font-family: 'Red Hat Mono', monospace;
}

:deep(.osim-input) {
  .row {
    align-items: stretch;
  }

  div.col-9 {
    padding-left: 0;

    input,
    span,
    select,
    div.form-control {
      border-top-left-radius: 0;
      border-bottom-left-radius: 0;
    }

    .osim-editable-text,
    .input-group,
    .osim-editable-date,
    span.form-control,
    input.form-control {
      height: 100%;

      * {
        display: flex;
        align-items: center;
      }
    }
  }

  span.form-label {
    text-align: right;
    margin-bottom: 0;
    background-color: #dee2e6;
    border-bottom-left-radius: 0.5rem;
    border-top-left-radius: 0.5rem;
    margin-right: 0 !important;
    display: flex;
    align-items: center;
    justify-content: end;

    &:has(+ textarea),
    &:has(+ .osim-static-label-value.osim-top-label-style) {
      border-top-right-radius: 0.5rem;
      border-bottom-left-radius: 0;
      text-align: left;
      padding: 0.375rem;
      justify-content: center;
    }
  }

  textarea {
    border-top-left-radius: 0;
  }
}

.span-editable-text {
  cursor: text;
}

// .affected-offering {
//   border: 1px solid #ddd;
//   padding: 0.5rem;
//   margin-bottom: 0.5rem;
// }

.action-buttons > button {
  margin: 0.2rem;
}

.affected-module-component {
  font-weight: bold;
}

.affect-trackers-heading {
  font-size: 100%;
  font-weight: bold;
}

.osim-action-buttons {
  background: white;
  border-top: 1px solid #ddd;
  margin-left: 20px;
  margin-right: 20px;
  padding-right: 20px;
  padding-bottom: 2rem;
  padding-top: 0.5rem;
}

.osim-doc-text-container {
  max-width: 80ch;
}

.cvss-button-div {
  width: 60%;
}
</style><|MERGE_RESOLUTION|>--- conflicted
+++ resolved
@@ -102,7 +102,6 @@
   flaw.value = deepCopyFromRaw(initialFlaw.value as Record<string, any>) as ZodFlawType;
 };
 
-<<<<<<< HEAD
 const validateFlawEmbargoDates = computed(
   () => {
     let unembargo_dt = DateTime.fromISO(String(flaw.value.unembargo_dt)).toISODate();
@@ -124,7 +123,6 @@
     return null;
   }
 );
-=======
 const displayCvssNISTForm = computed(() => {
   const rhCvss = `${flawRhCvss.value?.score}/${flawRhCvss.value?.vector}`;
   const nvdCvssScore = flawNvdCvssScore.toString();
@@ -134,7 +132,6 @@
 const cvssString = computed(() => {
   return `${flawRhCvss.value?.score}/${flawRhCvss.value?.vector}`;
 });
->>>>>>> c32fd05a
 </script>
 
 <template>
@@ -330,14 +327,14 @@
     <div class="osim-action-buttons sticky-bottom d-grid gap-2 d-flex justify-content-end">
       <!-- <button type="button" class="btn btn-primary col">Customer Pending</button>-->
       <!-- <button type="button" class="btn btn-primary col">
-        Close this issue without actions 
+        Close this issue without actions
       </button>-->
       <!-- <button type="button" class="btn btn-primary col">
         Move this issue to another source queue
       </button>-->
       <!-- <button type="button" class="btn btn-primary col">Create a flaw</button>-->
       <!-- <button type="button" class="btn btn-primary col">
-        Create hardening bug/weakness 
+        Create hardening bug/weakness
       </button>-->
       <div v-if="mode === 'edit'">
         <button type="button" class="btn btn-secondary" @click="onReset">Reset Changes</button>
