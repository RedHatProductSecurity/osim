--- conflicted
+++ resolved
@@ -490,12 +490,8 @@
       </div>
       <AffectedOfferings
         v-if="mode === 'edit'"
-<<<<<<< HEAD
+        ref="affectedOfferingsComp"
         :theAffects="theAffects"
-=======
-        ref="affectedOfferingsComp"
-        :theAffects="flaw.affects"
->>>>>>> 66c3e279
         :affectsToDelete="affectsToDelete"
         class="osim-flaw-form-section"
         :error="errors.affects"
