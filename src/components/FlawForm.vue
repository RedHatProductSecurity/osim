--- conflicted
+++ resolved
@@ -27,8 +27,6 @@
 import { useDraftFlawStore } from '@/stores/DraftFlawStore';
 import CvssExplainForm from './CvssExplainForm.vue';
 import FlawContributors from '@/components/FlawContributors.vue';
-import { sortWith, ascend, prop } from 'ramda';
-import { type ZodAffectType } from '@/types/zodAffect';
 
 const props = defineProps<{
   flaw: any;
@@ -63,7 +61,6 @@
   addBlankReference,
   addBlankAcknowledgment,
   addBlankAffect,
-  updateAffectModuleName,
   removeAffect,
   recoverAffect,
   updateFlaw,
@@ -102,20 +99,6 @@
 const isEmbargoed = ref();
 const showUnembargoingModal = ref(false);
 const unembargoing = computed(() => isEmbargoed.value && !flaw.value.embargoed);
-const theAffects = computed(() => {
-  const customSort = (a: ZodAffectType, b: ZodAffectType) => {
-    if (!a.uuid && b.uuid) return -1;
-    if (a.uuid && !b.uuid) return 1;
-    return 0;
-  };
-
-  return sortWith([
-    customSort,
-    ascend((affect: ZodAffectType) => affect.ps_product ?? ''),
-    ascend(prop('ps_module')),
-    ascend(prop('ps_component'))
-  ], flaw.value.affects);
-});
 
 const onSubmit = async () => {
   if (props.mode === 'edit') {
@@ -488,41 +471,9 @@
           />
         </div>
       </div>
-<<<<<<< HEAD
-      <div class="border-top osim-flaw-form-section">
-        <AffectedOfferings
-          v-if="mode === 'edit'"
-          ref="affectedOfferingsComp"
-          :theAffects="theAffects"
-          :affectsToDelete="affectsToDelete"
-          :error="errors.affects"
-          :flawId="flaw.uuid"
-          @affect:recover="(affect) => recoverAffect(flaw.affects.indexOf(affect))"
-          @affect:remove="(affect) => removeAffect(flaw.affects.indexOf(affect))"
-          @add-blank-affect="(moduleName, callback) => addBlankAffect(moduleName, callback)"
-          @update-module-name="(previousModuleName, newModuleName) =>
-            updateAffectModuleName(previousModuleName, newModuleName)"
-        />
-      </div>
-      <div v-if="mode === 'edit'" class="border-top osim-flaw-form-section">
-        <FlawComments
-          :comments="flaw.comments"
-          :taskKey="flaw.task_key"
-          :error="errors.comments"
-          :isSaving="isSaving"
-          @comment:addFlawComment="addFlawComment"
-          @disableForm="(value) => formDisabled = value"
-        />
-      </div>
-    </div>
-    <div class="osim-action-buttons sticky-bottom d-grid gap-2 d-flex justify-content-end">
-      <!-- <button type="button" class="btn btn-primary col">Customer Pending</button>-->
-      <!-- <button type="button" class="btn btn-primary col">
-=======
       <div class="osim-action-buttons sticky-bottom d-grid gap-2 d-flex justify-content-end">
         <!-- <button type="button" class="btn btn-primary col">Customer Pending</button>-->
         <!-- <button type="button" class="btn btn-primary col">
->>>>>>> 98b5813b
         Close this issue without actions
       </button>-->
         <!-- <button type="button" class="btn btn-primary col">
