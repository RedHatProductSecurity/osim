<script setup lang="ts">
import { DateTime } from 'luxon';
import { computed, ref, onMounted } from 'vue';
import { RouterLink } from 'vue-router';
import { deepCopyFromRaw } from '@/utils/helpers';

import LabelEditable from '@/components/widgets/LabelEditable.vue';
import LabelSelect from '@/components/widgets/LabelSelect.vue';
import LabelTextarea from '@/components/widgets/LabelTextarea.vue';
import LabelInput from '@/components/widgets/LabelInput.vue';
import LabelCollapsable from '@/components/widgets/LabelCollapsable.vue';
import AffectedOfferings from '@/components/AffectedOfferings.vue';
import IssueFieldEmbargo from '@/components/IssueFieldEmbargo.vue';
import CveRequestForm from '@/components/CveRequestForm.vue';
import IssueFieldStatus from './IssueFieldStatus.vue';
import LabelStatic from './widgets/LabelStatic.vue';
<<<<<<< HEAD
import CvssNISTForm from '@/components/CvssNISTForm.vue';
=======
import IssueFieldReferences from './IssueFieldReferences.vue';
import IssueFieldAcknowledgments from './IssueFieldAcknowledgments.vue';
>>>>>>> 38ec4f28

import { useFlawModel, type FlawEmitter } from '@/composables/useFlawModel';
import { fileTracker, type TrackersFilePost } from '@/services/TrackerService';
import type { ZodFlawType } from '@/types/zodFlaw';

const props = defineProps<{
  flaw: any;
  mode: 'create' | 'edit';
}>();

const emit = defineEmits<FlawEmitter>();

const {
  flaw,
  addComment,
  newPublicComment,
  trackerUuids,
  flawTypes, // Visually hidden field
  flawSources,
  flawImpacts,
  flawIncidentStates,
  osimLink,
  bugzillaLink,
  flawRhCvss,
  flawNvdCvssScore,
  flawReferences,
  flawAcknowledgments,
  theAffects,
  affectsToDelete,
  addBlankReference,
  addBlankAcknowledgment,
  addBlankAffect,
  removeAffect,
  recoverAffect,
  updateFlaw,
  createFlaw,
  addPublicComment,
  saveReferences,
  deleteReference,
  saveAcknowledgments,
  deleteAcknowledgment,
} = useFlawModel(props.flaw, emit);

const initialFlaw = ref<ZodFlawType>();

onMounted(() => {
  initialFlaw.value = deepCopyFromRaw(props.flaw) as ZodFlawType;
});

const onSubmit = () => {
  if (props.mode === 'edit') {
    updateFlaw();
  }
  if (props.mode === 'create') {
    createFlaw();
  }
};

// TODO
const errors = {
  cve_id: null,
  impact: null,
  cvss3: null,
  cvss3_score: null,
  nvd_cvss3: null,
  cwe_id: null,
  major_incident_state: null,
  reported_dt: null,
  unembargo_dt: null,
  type: null,
  component: null,
  source: null,
};

const flawCvss3CaculatorLink = computed(
  () => `https://www.first.org/cvss/calculator/3.1#${flawRhCvss.value?.vector}`,
);

<<<<<<< HEAD
const onReset = (payload: MouseEvent) => {
  console.log('onReset');
  // flaw.value = Object.assign({}, committedFlaw.value);
  // FIXME XXX TODO
}

const displayCvssNISTForm = computed(() => {
  const rhCvss = `${flawRhCvss.value?.score}/${flawRhCvss.value?.vector}`;
  const nvdCvssScore = flawNvdCvssScore.toString();
  return rhCvss !== nvdCvssScore;
});

const cvssString = computed(() => {
  return `${flawRhCvss.value?.score}/${flawRhCvss.value?.vector}`;
});

=======
const onReset = () => {
  flaw.value = deepCopyFromRaw(initialFlaw.value as Record<string, any>) as ZodFlawType;
};
>>>>>>> 38ec4f28
</script>

<template>
  <form class="osim-flaw-form" @submit.prevent="onSubmit">
    <div class="osim-content container-lg pt-5">
      <div class="row">
        <div class="col-12 osim-alerts-banner">
          <!-- Alerts might go here -->
        </div>
        <div class="col-6">
          <LabelEditable v-model="flaw.title" label="Title" type="text" />
          <LabelEditable
            v-model="flaw.component"
            label="Component"
            type="text"
            :error="errors.component"
          />
          <LabelSelect
            v-model="flaw.type"
            label="Type"
            :options="flawTypes"
            :error="errors.type"
            class="visually-hidden"
          />
          <div class="row">
<<<<<<< HEAD
            <div class="col-6">
              <LabelEditable label="Component" type="text" v-model="flaw.component" :error="errors.component"/>
              <!-- <LabelSelect label="Type" :options="flawTypes" v-model="flaw.type" :error="errors.type"/> -->
              <div class="">
                <div class="row">
                  <div class="col">
                    <LabelEditable
                        label="CVE ID" type="text" v-model="flaw.cve_id" :error="errors.cve_id"/>
                  </div>
                  <div v-if="!(flaw.cve_id || '').includes('CVE') && mode === 'edit'"
                       class="col-auto align-self-end mb-3">
                    <CveRequestForm
                        :bugzilla-link="bugzillaLink"
                        :osim-link="osimLink"
                        :subject="flaw.title"
                        :description="flaw.description"
                    />
                  </div>
                </div>
              </div>
              <LabelSelect label="Impact" :options="flawImpacts" v-model="flaw.impact" :error="errors.impact"/>
              <LabelEditable type="text" v-model="flawRhCvss.vector" :error="errors.cvss3">
                <template #label>
                  CVSSv3 <a :href=flawCvss3CaculatorLink target="_blank" class="ms-1"><i class="bi-calculator"></i>Calculator</a>
                </template>
              </LabelEditable>
              <LabelInput label="CVSSv3 Score" type="text" v-model="flawRhCvss.score" :error="errors.cvss3_score"/>
              <div class="row">
                <div class="col">
                  <LabelStatic label="NVD CVSSv3" type="text" v-model="flawNvdCvssScore" />
                </div>
                <div v-if="displayCvssNISTForm" class="col-auto align-self-end mb-3">
                  <CvssNISTForm
                      :cveid="flaw.cve_id"
                      :flaw-summary="flaw.summary"
                      :bugzilla="bugzillaLink"
                      :cvss="cvssString"
                      :nistcvss="flawNvdCvssScore?.toString()"
                  />
                </div>
              </div>
              <LabelEditable label="CWE ID" type="text" v-model="flaw.cwe_id" :error="errors.cwe_id"/>
              <LabelSelect label="Source" :options="flawSources" v-model="flaw.source" :error="errors.source"/>
            </div>
            <div class="col-6">
              <IssueFieldStatus v-if="mode === 'edit'" :classification="flaw.classification" :flawId="flaw.uuid"/>
              <LabelSelect label="Incident State" :options="flawIncidentStates" v-model="flaw.major_incident_state"
                           :error="errors.major_incident_state"/>
              <LabelEditable label="Reported Date" type="date" v-model="flaw.reported_dt" :error="errors.reported_dt"/>
=======
            <div class="col">
>>>>>>> 38ec4f28
              <LabelEditable
                v-model="flaw.cve_id"
                type="text"
                label="CVE ID"
                :error="errors.cve_id"
              />
            </div>
            <div
              v-if="!(flaw.cve_id || '').includes('CVE') && mode === 'edit'"
              class="col-auto align-self-end mb-3"
            >
              <CveRequestForm
                :bugzilla-link="bugzillaLink"
                :osim-link="osimLink"
                :subject="flaw.title"
                :description="flaw.description"
              />
            </div>
          </div>

          <LabelSelect
            v-model="flaw.impact"
            label="Impact"
            :options="flawImpacts"
            :error="errors.impact"
          />
          <LabelEditable v-model="flawRhCvss.vector" type="text" :error="errors.cvss3">
            <template #label>
              <span class="mb-0 pt-2 pb-2">CVSSv3
                <br />
                <a
                  :href="flawCvss3CaculatorLink"
                  target="_blank"
                ><i class="bi-calculator me-1"></i>Calculator</a>
              </span>
            </template>
          </LabelEditable>

          <LabelInput
            v-model="flawRhCvss.score"
            label="CVSSv3 Score"
            type="text"
            :error="errors.cvss3_score"
          />
          <LabelStatic v-model="flawNvdCvssScore" label="NVD CVSSv3" type="text" />
          <LabelEditable
            v-model="flaw.cwe_id"
            label="CWE ID"
            type="text"
            :error="errors.cwe_id"
          />
          <LabelSelect
            v-model="flaw.source"
            label="Source"
            :options="flawSources"
            :error="errors.source"
          />
        </div>

        <div class="col-6">
          <IssueFieldStatus
            v-if="mode === 'edit'"
            :classification="flaw.classification"
            :flawId="flaw.uuid"
          />
          <LabelSelect
            v-model="flaw.major_incident_state"
            label="Incident State"
            :options="flawIncidentStates"
            :error="errors.major_incident_state"
          />
          <LabelEditable
            v-model="flaw.reported_dt"
            label="Reported Date"
            type="date"
            :error="errors.reported_dt"
          />
          <LabelEditable
            v-model="flaw.unembargo_dt"
            :label="
              'Public Date' +
                (DateTime.fromISO(flaw.unembargo_dt as string).diffNow().milliseconds > 0
                  ? ' [FUTURE]'
                  : '')
            "
            type="date"
            :error="errors.unembargo_dt"
          />
          <IssueFieldEmbargo v-model="flaw.embargoed" :cveId="flaw.cve_id" />
          <LabelEditable v-model="flaw.owner" label="Assignee" type="text" />
          <LabelEditable v-model="flaw.team_id" type="text" label="Team ID" />
        </div>
      </div>
      <div class=" mt-3 pt-4 pb-3 mb-4 border-top border-bottom">
        <div class="osim-doc-text-container">
          <LabelCollapsable label="Document Text Fields">
            <LabelTextarea v-model="flaw.summary" label="Summary" />
            <LabelTextarea v-model="flaw.description" label="Description" />
            <LabelTextarea v-model="flaw.statement" label="Statement" />
            <LabelTextarea v-model="flaw.mitigation" label="Mitigation" />
          </LabelCollapsable>
          <IssueFieldReferences
            v-model="flawReferences"
            :isEmbargoed="flaw.embargoed"
            @reference:update="saveReferences"
            @reference:new="addBlankReference(flaw.embargoed)"
            @reference:delete="deleteReference"
          />
          <IssueFieldAcknowledgments
            v-model="flawAcknowledgments"
            @acknowledgment:update="saveAcknowledgments"
            @acknowledgment:new="addBlankAcknowledgment(flaw.embargoed)"
            @acknowledgment:delete="deleteAcknowledgment"
          />

            <LabelCollapsable label="Trackers">
              <ul>
                <li v-for="(tracker, trackerIndex) in trackerUuids" :key="trackerIndex">
                  <RouterLink :to="{ name: 'tracker-details', params: { id: tracker.uuid } }">
                    {{ tracker.display }}
                  </RouterLink>
                </li>
              </ul>
            </LabelCollapsable>

        </div>
      </div>

      <AffectedOfferings
        :theAffects="theAffects"
        :affectsToDelete="affectsToDelete"
        :mode="mode"
        @recover="(affect) => recoverAffect(theAffects.indexOf(affect))"
        @remove="(affect) => removeAffect(theAffects.indexOf(affect))"
        @file-tracker="fileTracker($event as TrackersFilePost)"
        @add-blank-affect="addBlankAffect"
      />
      <div v-if="mode === 'edit'" class="border-top mt-4">
        <h4 class="mt-3 mb-2">Comments</h4>
        <div class="row">
          <ul class="col-6">
            <li v-for="(comment, commentIndex) in flaw.comments" :key="commentIndex" class="p-3">
              <p class="border-top pt-2">
                <span
                  v-if="(comment.meta_attr?.is_private || '').toLowerCase() === 'true'"
                  class="badge bg-warning rounded-pill"
                >
                  Bugzilla Internal
                </span>
                {{ comment.meta_attr?.creator }} /
                <a :href="'#' + comment.type + '/' + comment.external_system_id">
                  {{ comment.meta_attr?.time }}
                </a>
              </p>
              <p>{{ comment.meta_attr?.text }}</p>
            </li>
          </ul>
          <div v-if="!addComment">
            <button type="button" class="btn btn-secondary col" @click="addComment = true">
              Add Public Comment
            </button>
          </div>
          <div v-if="addComment">
            <LabelTextarea v-model="newPublicComment" label="New Public Comment" />
            <button type="button" class="btn btn-primary col" @click="addPublicComment">
              Add Public Comment
            </button>
            <!--          <button type="button" class="btn btn-primary col">Add Private Comment</button>-->
          </div>
        </div>
      </div>
    </div>
    <div class="osim-action-buttons sticky-bottom d-grid gap-2 d-flex justify-content-end">
      <!--        <button type="button" class="btn btn-primary col">Customer Pending</button>-->
      <!--        <button type="button" class="btn btn-primary col">Close this issue without actions</button>-->
      <!--        <button type="button" class="btn btn-primary col">Move this issue to another source queue</button>-->
      <!--        <button type="button" class="btn btn-primary col">Create a flaw</button>-->
      <!--        <button type="button" class="btn btn-primary col">Create hardening bug/weakness</button>-->
      <div v-if="mode === 'edit'">
        <button type="button" class="btn btn-secondary" @click="onReset">Reset Changes</button>
        <button type="submit" class="btn btn-primary ms-3">Save Changes</button>
      </div>
      <div v-else>
        <button type="submit" class="btn btn-primary col">Create New Flaw</button>
      </div>
    </div>
  </form>
</template>

<style scoped lang="scss">
form.osim-flaw-form :deep(*) {
  line-height: 1.5;
  font-family: 'Red Hat Mono', monospace;
}

:deep(.osim-input) {
  .row {
    align-items: stretch;
  }

  div.col-9 {
    padding-left: 0;

    input,
    span,
    select,
    div.form-control {
      // height: ;
      border-top-left-radius: 0;
      border-bottom-left-radius: 0;
    }

    .osim-editable-text,
    .input-group,
    .osim-editable-date,
    span.form-control,
    input.form-control {
      height: 100%;

      * {
        display: flex;
        align-items: center;
      }
    }
  }

  span.form-label {
    text-align: right;
    margin-bottom: 0;
    background-color: #dee2e6;
    border-bottom-left-radius: 0.5rem;
    border-top-left-radius: 0.5rem;
    margin-right: 0 !important;
    display: flex;
    align-items: center;
    justify-content: end;

    &:has(+ textarea),
    &:has(+ .osim-static-label-value.osim-top-label-style) {
      border-top-right-radius: 0.5rem;
      border-bottom-left-radius: 0;
      text-align: left;
      padding: 0.375rem;
      justify-content: center;
    }
  }

  textarea {
    border-top-left-radius: 0;
  }
}

.span-editable-text {
  cursor: text;
}

// .affected-offering {
//   border: 1px solid #ddd;
//   padding: 0.5rem;
//   margin-bottom: 0.5rem;
// }

.action-buttons > button {
  margin: 0.2rem;
}

.affected-module-component {
  font-weight: bold;
}

.affect-trackers-heading {
  font-size: 100%;
  font-weight: bold;
}

.osim-action-buttons {
  background: white;
  border-top: 1px solid #ddd;
  margin-left: 20px;
  margin-right: 20px;
  padding-right: 20px;
  padding-bottom: 2rem;
  padding-top: 0.5rem;
}

.osim-doc-text-container {
  max-width: 80ch;
}
</style><|MERGE_RESOLUTION|>--- conflicted
+++ resolved
@@ -14,12 +14,9 @@
 import CveRequestForm from '@/components/CveRequestForm.vue';
 import IssueFieldStatus from './IssueFieldStatus.vue';
 import LabelStatic from './widgets/LabelStatic.vue';
-<<<<<<< HEAD
-import CvssNISTForm from '@/components/CvssNISTForm.vue';
-=======
 import IssueFieldReferences from './IssueFieldReferences.vue';
 import IssueFieldAcknowledgments from './IssueFieldAcknowledgments.vue';
->>>>>>> 38ec4f28
+import CvssNISTForm from '@/components/CvssNISTForm.vue';
 
 import { useFlawModel, type FlawEmitter } from '@/composables/useFlawModel';
 import { fileTracker, type TrackersFilePost } from '@/services/TrackerService';
@@ -98,12 +95,10 @@
   () => `https://www.first.org/cvss/calculator/3.1#${flawRhCvss.value?.vector}`,
 );
 
-<<<<<<< HEAD
-const onReset = (payload: MouseEvent) => {
-  console.log('onReset');
-  // flaw.value = Object.assign({}, committedFlaw.value);
-  // FIXME XXX TODO
-}
+const onReset = () => {
+  flaw.value = deepCopyFromRaw(initialFlaw.value as Record<string, any>) as ZodFlawType;
+};
+
 
 const displayCvssNISTForm = computed(() => {
   const rhCvss = `${flawRhCvss.value?.score}/${flawRhCvss.value?.vector}`;
@@ -114,12 +109,6 @@
 const cvssString = computed(() => {
   return `${flawRhCvss.value?.score}/${flawRhCvss.value?.vector}`;
 });
-
-=======
-const onReset = () => {
-  flaw.value = deepCopyFromRaw(initialFlaw.value as Record<string, any>) as ZodFlawType;
-};
->>>>>>> 38ec4f28
 </script>
 
 <template>
@@ -145,59 +134,7 @@
             class="visually-hidden"
           />
           <div class="row">
-<<<<<<< HEAD
-            <div class="col-6">
-              <LabelEditable label="Component" type="text" v-model="flaw.component" :error="errors.component"/>
-              <!-- <LabelSelect label="Type" :options="flawTypes" v-model="flaw.type" :error="errors.type"/> -->
-              <div class="">
-                <div class="row">
-                  <div class="col">
-                    <LabelEditable
-                        label="CVE ID" type="text" v-model="flaw.cve_id" :error="errors.cve_id"/>
-                  </div>
-                  <div v-if="!(flaw.cve_id || '').includes('CVE') && mode === 'edit'"
-                       class="col-auto align-self-end mb-3">
-                    <CveRequestForm
-                        :bugzilla-link="bugzillaLink"
-                        :osim-link="osimLink"
-                        :subject="flaw.title"
-                        :description="flaw.description"
-                    />
-                  </div>
-                </div>
-              </div>
-              <LabelSelect label="Impact" :options="flawImpacts" v-model="flaw.impact" :error="errors.impact"/>
-              <LabelEditable type="text" v-model="flawRhCvss.vector" :error="errors.cvss3">
-                <template #label>
-                  CVSSv3 <a :href=flawCvss3CaculatorLink target="_blank" class="ms-1"><i class="bi-calculator"></i>Calculator</a>
-                </template>
-              </LabelEditable>
-              <LabelInput label="CVSSv3 Score" type="text" v-model="flawRhCvss.score" :error="errors.cvss3_score"/>
-              <div class="row">
-                <div class="col">
-                  <LabelStatic label="NVD CVSSv3" type="text" v-model="flawNvdCvssScore" />
-                </div>
-                <div v-if="displayCvssNISTForm" class="col-auto align-self-end mb-3">
-                  <CvssNISTForm
-                      :cveid="flaw.cve_id"
-                      :flaw-summary="flaw.summary"
-                      :bugzilla="bugzillaLink"
-                      :cvss="cvssString"
-                      :nistcvss="flawNvdCvssScore?.toString()"
-                  />
-                </div>
-              </div>
-              <LabelEditable label="CWE ID" type="text" v-model="flaw.cwe_id" :error="errors.cwe_id"/>
-              <LabelSelect label="Source" :options="flawSources" v-model="flaw.source" :error="errors.source"/>
-            </div>
-            <div class="col-6">
-              <IssueFieldStatus v-if="mode === 'edit'" :classification="flaw.classification" :flawId="flaw.uuid"/>
-              <LabelSelect label="Incident State" :options="flawIncidentStates" v-model="flaw.major_incident_state"
-                           :error="errors.major_incident_state"/>
-              <LabelEditable label="Reported Date" type="date" v-model="flaw.reported_dt" :error="errors.reported_dt"/>
-=======
             <div class="col">
->>>>>>> 38ec4f28
               <LabelEditable
                 v-model="flaw.cve_id"
                 type="text"
@@ -242,7 +179,20 @@
             type="text"
             :error="errors.cvss3_score"
           />
-          <LabelStatic v-model="flawNvdCvssScore" label="NVD CVSSv3" type="text" />
+          <div class="row">
+            <div class="col">
+              <LabelStatic label="NVD CVSSv3" type="text" v-model="flawNvdCvssScore" />
+            </div>
+            <div v-if="displayCvssNISTForm" class="col-auto align-self-end mb-3">
+              <CvssNISTForm
+                  :cveid="flaw.cve_id"
+                  :flaw-summary="flaw.summary"
+                  :bugzilla="bugzillaLink"
+                  :cvss="cvssString"
+                  :nistcvss="flawNvdCvssScore?.toString()"
+              />
+            </div>
+          </div>
           <LabelEditable
             v-model="flaw.cwe_id"
             label="CWE ID"
