<script setup lang="ts">

import { DateTime } from 'luxon';
import { computed, reactive, ref } from 'vue';
import { useField, useForm } from 'vee-validate';
import { toTypedSchema } from '@vee-validate/zod';
import { RouterLink } from 'vue-router';
import { ZodFlawSchema, type ZodFlawType } from '../types/zodFlaw';

import LabelEditable from '@/components/widgets/LabelEditable.vue';
import LabelSelect from '@/components/widgets/LabelSelect.vue';
import LabelStatic from '@/components/widgets/LabelStatic.vue';
import LabelTextarea from '@/components/widgets/LabelTextarea.vue';
import LabelInput from '@/components/widgets/LabelInput.vue';
import AffectedOfferingForm from '@/components/AffectedOfferingForm.vue';
import CveRequestForm from '@/components/CveRequestForm.vue';
import PillList from '@/components/widgets/PillList.vue';

import { getDisplayedOsidbError } from '@/services/OsidbAuthService';
import { postAffect, putAffect } from '@/services/AffectService';
import { notifyApiKeyUnset } from '@/services/ApiKeyService';
import {
  getFlawBugzillaLink,
  getFlawOsimLink,
  postFlawPublicComment,
  putFlaw
} from '@/services/FlawService';

import { useToastStore } from '@/stores/ToastStore';

const {addToast} = useToastStore();

const props = defineProps<{
  flaw: any,
}>();

const emit = defineEmits<{
  'refresh:flaw': [],
}>();

notifyApiKeyUnset();

const flawTypes = Object.values(ZodFlawSchema.shape.type.unwrap().unwrap().enum) as string[];
const flawSources = Object.values(ZodFlawSchema.shape.source.unwrap().unwrap().enum) as string[];
const flawImpacts = Object.values(ZodFlawSchema.shape.impact.unwrap().unwrap().enum) as string[];
const incidentStates = Object.values(ZodFlawSchema.shape.major_incident_state.unwrap().unwrap().enum) as string[];
const validationSchema = toTypedSchema(ZodFlawSchema);

const {handleSubmit, errors, setValues, values} = useForm({
  validationSchema,
  // initialValues: {
  //
  // },
});

const cveIds = ref<string[]>([]);
const theAffects = ref<any[]>(props.flaw.affects);

const {value: flawType} = useField<string>('type');
const {value: flawCve_id} = useField<string>('cve_id');
const {value: flawImpact} = useField<string>('impact');
const {value: flawComponent} = useField<string>('component');
const {value: flawTitle} = useField<string>('title');
const {value: flawDescription} = useField<string>('description');
const {value: flawSummary} = useField<string>('summary');
const {value: flawStatement} = useField<string>('statement');
const {value: flawCwe_id} = useField<string>('cwe_id');
const {value: flawUnembargo_dt} = useField<string>('unembargo_dt');
const {value: flawSource} = useField<string>('source');
const {value: flawReported_dt} = useField<string>('reported_dt');
const {value: flawMitigation} = useField<string>('mitigation');
const {value: flawCvss3} = useField<string>('cvss3');
const {value: flawCvss3_score} = useField<number>('cvss3_score');
const {value: flawNvd_cvss3} = useField<string>('nvd_cvss3');
const {value: flawMajor_incident_state} = useField<string>('major_incident_state');

const { value: flawAssignee } = useField<string>('owner');
const { value: flawStatus } = useField<string>('classification.state');

let committedFlaw: ZodFlawType = reactive(props.flaw);

setValues(committedFlaw);

const onSubmitAffect = async () => {
  for (let affect of theAffects.value) {
    let go = true;
    console.log('saving the affect', affect);
    console.log(affect.uuid);
    const newAffect = {
      flaw: props.flaw.uuid,
      type: affect.type,
      affectedness: affect.affectedness,
      resolution: affect.resolution,
      ps_module: affect.ps_module,
      ps_component: affect.ps_component,
      impact: affect.impact,
      embargoed: affect.embargoed || false,
      updated_dt: affect.updated_dt,
    }
    if (!go) {
      continue;
    }
    if (affect.uuid != null) {
      await putAffect(affect.uuid, newAffect)
          .then(() => {
            console.log('saved newAffect', newAffect);
            addToast({
              title: 'Info',
              body: `Affect Saved: ${newAffect.ps_component}`,
            });
          })
          .catch(error => {
            const displayedError = getDisplayedOsidbError(error);
            addToast({
              title: 'Error saving Affect',
              body: displayedError,
            });
            console.log(error);
          })
    } else {
      await postAffect(newAffect)
          .then(() => {
            console.log('saved newAffect', newAffect);
            addToast({
              title: 'Info',
              body: `Affect Saved: ${newAffect.ps_component}`,
            });
          })
          .catch(error => {
            const displayedError = getDisplayedOsidbError(error);
            addToast({
              title: 'Error saving Affect',
              body: displayedError,
            });
            console.log(error);
          })
    }
  }
  emit('refresh:flaw');
}

const onSubmit = handleSubmit((flaw: ZodFlawType) => {
  let flawSaved = false;
  // Save Flaw, then safe Affects, then refresh
  putFlaw(props.flaw.uuid, flaw)
      .then(() => {
        flawSaved = true;
        console.log('saved flaw', flaw);
      })
      .then(() => {
        if (flawSaved) {
          addToast({
            title: 'Info',
            body: 'Flaw Saved',
          });
          emit('refresh:flaw');
        }
      })
      .catch(error => {
        const displayedError = getDisplayedOsidbError(error);
        addToast({
          title: 'Error saving Flaw',
          body: displayedError,
        });
        console.log(error);
      })
  for (let affect of theAffects.value) {
    console.log('saving the affect', affect);
  }
});

const onReset = (payload: MouseEvent) => {
  console.log('onReset');
  setValues(committedFlaw);
}

<<<<<<< HEAD
const flawCvss3CaculatorLink = computed(()=>{
  let link = flawCvss3.value;
  const index = flawCvss3.value.indexOf('CVSS');
  if(index != -1) {
    link = link.slice(index);
  }
  return `https://www.first.org/cvss/calculator/3.1#${link}`;
});

// const errors = {
//   type: '',
//   source: '',
//   cve_id: '',
//   impact: '',
//   cwe_id: '',
//   cvss3: '',
//   cvss3_score: '',
//   nvd_cvss3: '',
//   reported_dt: '',
//   unembargo_dt: '',
// };

=======
>>>>>>> 8869f8f1
props.flaw.reported_dt = DateTime.fromISO(props.flaw.reported_dt, { zone: 'utc' }).toJSDate();
props.flaw.unembargo_dt = DateTime.fromISO(props.flaw.unembargo_dt, { zone: 'utc' }).toJSDate();

console.log('flaw reported_dt', props.flaw.reported_dt);

const addComment = ref(false);
const newPublicComment = ref('');

const trackerUuids = computed(() => {
  return (props.flaw.affects ?? [])
      .flatMap((affect: any) => {
        return affect.trackers ?? []
      })
      .flatMap((tracker: any) => {
        return {
          uuid: tracker.uuid,
          display: tracker.type + ' ' + tracker.external_system_id,
        };
      })
});

function onreset() {
  // TODO FIX
}

function addPublicComment() {
  postFlawPublicComment(props.flaw.uuid, newPublicComment.value)
      .then(() => {
        addToast({
          title: 'Comment saved',
          body: 'Comment saved',
        });
        newPublicComment.value = '';
        addComment.value = false;
        emit('refresh:flaw');
      })
      .catch(e => {
        addToast({
          title: 'Error saving comment',
          body: getDisplayedOsidbError(e),
        });
      })
}

function addBlankAffect() {
  theAffects.value.push({});
}
function removeAffect(affectIdx: number) {
  theAffects.value.splice(affectIdx, 1);
}

</script>

<template>
  <form
      class="osim-content container"
      @submit="onSubmit"
  >
  <div class="row mt-3 mb-5">
    <LabelEditable v-model="flawTitle"  label="Title" type="text"/>
    <div class="col">
      <div class="row">
        <div class="col-6">
            <LabelEditable label="Component" type="text" v-model="flawComponent" :error="errors.component"/>
            <LabelSelect label="Type" :options="flawTypes" v-model="flawType" :error="errors.type"/>
            <div class="">
              <div class="row">
                <div class="col">
                  <label class="osim-input has-validation mb-3 border-start ps-3">
                    <span class="form-label">
                      CVE IDs
                    </span>
                    <PillList v-model="cveIds"/>
                  </label>
                  <LabelEditable
                      label="CVE ID" type="text" v-model="flawCve_id" :error="errors.cve_id"/>
                </div>
                <div v-if="!(flawCve_id || '').includes('CVE')" class="col-auto align-self-end mb-3">
                  <CveRequestForm
                      :bugzilla-link="getFlawBugzillaLink(flaw)"
                      :osim-link="getFlawOsimLink(flaw.uuid)"
                      :subject="flawTitle"
                      :description="flawDescription"
                  />
                </div>
              </div>
            </div>
            <LabelSelect label="Impact" :options="flawImpacts" v-model="flawImpact" :error="errors.impact"/>
            <LabelEditable type="text" v-model="flawCvss3" :error="errors.cvss3">
              <template #label>
                CVSS3 <a :href = flawCvss3CaculatorLink target="_blank" class="ms-1"><i class="bi-calculator"></i>Calculator</a>
              </template>
            </LabelEditable>
            <LabelInput label="CVSS3 Score" type="text" v-model="flawCvss3_score" :error="errors.cvss3_score"/>
            <LabelEditable label="NVD CVSS3" type="text" v-model="flawNvd_cvss3" :error="errors.nvd_cvss3"/>
            <LabelEditable label="CWE ID" type="text" v-model="flawCwe_id" :error="errors.cwe_id"/>
            <LabelSelect label="Source" :options="flawSources" v-model="flawSource" :error="errors.source"/>
          </div>
          <div class="col-6">
            <LabelStatic label="Status" type="text" v-model="flawStatus" />
            <LabelSelect label="Incident State" :options="incidentStates" v-model="flawMajor_incident_state" :error="errors.major_incident_state"/>
            <LabelEditable label="Reported Date" type="date" v-model="flawReported_dt" :error="errors.reported_dt"/>
            <LabelEditable
                :label="'Public Date' + (DateTime.fromJSDate(flaw.unembargo_dt).diffNow().milliseconds > 0 ? ' [FUTURE]' : '')"
                type="date"
                v-model="flawUnembargo_dt"
                :error="errors.unembargo_dt"/>
            <LabelEditable label="Assignee" type="text" v-model="flawAssignee" />
            <div>
              <div v-if="flaw.trackers && flaw.trackers.length > 0">Trackers:</div>
              <div v-for="tracker in trackerUuids">
                <RouterLink :to="{name: 'tracker-details', params: {id: tracker.uuid}}">
                  {{ tracker.display }}
                </RouterLink>
              </div>
            </div>
          </div>
        </div>
        <div class="row osim-affects mb-3">
          <div class="h5">Affected Offerings</div>
          <div
              v-if="theAffects"
              v-for="(affect, affectIdx) in theAffects"
              class="container-fluid row affected-offering">
            <AffectedOfferingForm
                class=""
                v-model="theAffects[affectIdx]"
                @remove="removeAffect(affectIdx)"
            />
          </div>

          <div>
            <div class="h6">Add New Affect</div>
            <button
                type="button"
                class="btn btn-secondary"
                @click.prevent="addBlankAffect()"
            >Add New Affect</button>
          </div>
        </div>

        <div class="row">
          <LabelTextarea label="Summary" v-model="flawSummary"/>
          <LabelTextarea label="Description" v-model="flawDescription"/>
          <LabelTextarea label="Statement" v-model="flawStatement"/>
          <LabelTextarea label="Mitigation" v-model="flawMitigation"/>
        </div>
      </div>

      <h3 class="mt-3 mb-2">Comments</h3>
      <div class="row">
        <ul>
          <li class="p-3" v-for="comment in flaw.comments">
            <p class="border-top pt-2">{{comment.meta_attr.creator}} / <a :href="'#' + comment.type + '/' + comment.external_system_id">{{comment.meta_attr.time}}</a> <span v-if="comment.meta_attr.is_private.toLowerCase() === 'true'">(internal)</span></p>
            <p>{{comment.meta_attr.text}}</p>
          </li>
        </ul>
        <div v-if="!addComment">
          <button
              type="button"
              @click="addComment = true"
              class="btn btn-secondary col"
          >Add Public Comment</button>
        </div>
        <div v-if="addComment">
        <LabelTextarea label="New Public Comment" v-model="newPublicComment"/>
          <button
              type="button"
              @click="addPublicComment"
              class="btn btn-primary col"
          >Add Public Comment</button>
          <!--          <button type="button" class="btn btn-primary col">Add Private Comment</button>-->
        </div>

      </div>
    </div>
    <div class="osim-action-buttons sticky-bottom d-grid gap-2 d-flex justify-content-end">
      <!--        <button type="button" class="btn btn-primary col">Customer Pending</button>-->
      <!--        <button type="button" class="btn btn-primary col">Close this issue without actions</button>-->
      <!--        <button type="button" class="btn btn-primary col">Move this issue to another source queue</button>-->
      <!--        <button type="button" class="btn btn-primary col">Create a flaw</button>-->
      <!--        <button type="button" class="btn btn-primary col">Create hardening bug/weakness</button>-->
      <button
          type="button"
          class="btn btn-secondary"
          @click="onReset"
      >Reset Changes</button>
      <button
          type="submit"
          class="btn btn-primary"
          @click="onSubmitAffect"
      >Save Changes</button>
    </div>
  </form>
</template>

<style scoped>
.span-editable-text {
  cursor: text;
}

* {
  line-height: 1.5;
}

.affected-offering {
  border: 1px solid #ddd;
  padding: 0.5rem;
  margin-bottom: 0.5rem;
}

.action-buttons > button {
  margin: 0.2rem;
}

.affected-module-component {
  font-weight: bold;
}
.affect-trackers-heading {
  font-size: 100%;
  font-weight: bold;
}


.osim-content.container label {
  display: block;
}

.osim-action-buttons {
  background: white;
  border-top: 1px solid #ddd;
  margin-left: -20px;
  margin-right: -20px;
  padding-right: 20px;
  padding-bottom: 2rem;
  padding-top: 0.5rem;
}

.osim-affects {
  outline: 1px solid #ddd;
  padding: 1.5em;
}

</style><|MERGE_RESOLUTION|>--- conflicted
+++ resolved
@@ -174,7 +174,6 @@
   setValues(committedFlaw);
 }
 
-<<<<<<< HEAD
 const flawCvss3CaculatorLink = computed(()=>{
   let link = flawCvss3.value;
   const index = flawCvss3.value.indexOf('CVSS');
@@ -184,21 +183,6 @@
   return `https://www.first.org/cvss/calculator/3.1#${link}`;
 });
 
-// const errors = {
-//   type: '',
-//   source: '',
-//   cve_id: '',
-//   impact: '',
-//   cwe_id: '',
-//   cvss3: '',
-//   cvss3_score: '',
-//   nvd_cvss3: '',
-//   reported_dt: '',
-//   unembargo_dt: '',
-// };
-
-=======
->>>>>>> 8869f8f1
 props.flaw.reported_dt = DateTime.fromISO(props.flaw.reported_dt, { zone: 'utc' }).toJSDate();
 props.flaw.unembargo_dt = DateTime.fromISO(props.flaw.unembargo_dt, { zone: 'utc' }).toJSDate();
 
