<script setup lang="ts">

import { DateTime } from 'luxon';
import { computed, reactive, ref } from 'vue';
import { useField, useForm } from 'vee-validate';
import { toTypedSchema } from '@vee-validate/zod';
import { RouterLink } from 'vue-router';
import { ZodFlawSchema, type ZodFlawType } from '../types/zodFlaw';
<<<<<<< HEAD
import LabelEditable from '@/components/widgets/LabelEditable.vue';
import LabelSelect from '@/components/widgets/LabelSelect.vue';
=======

import LabelEditable from '@/components/widgets/LabelEditable.vue';
import LabelSelect from '@/components/widgets/LabelSelect.vue';
import LabelStatic from '@/components/widgets/LabelStatic.vue';
>>>>>>> 436afeac
import LabelTextarea from '@/components/widgets/LabelTextarea.vue';
import LabelInput from '@/components/widgets/LabelInput.vue';
import AffectedOfferingForm from '@/components/AffectedOfferingForm.vue';
import CveRequestForm from '@/components/CveRequestForm.vue';
import PillList from '@/components/widgets/PillList.vue';
<<<<<<< HEAD
import IssueFieldStatus from './IssueFieldStatus.vue';
=======
>>>>>>> 436afeac

import { getDisplayedOsidbError } from '@/services/OsidbAuthService';
import { postAffect, putAffect } from '@/services/AffectService';
import { notifyApiKeyUnset } from '@/services/ApiKeyService';
import {
  getFlawBugzillaLink,
  getFlawOsimLink,
  postFlawPublicComment,
  putFlaw
} from '@/services/FlawService';

import { useToastStore } from '@/stores/ToastStore';

const {addToast} = useToastStore();

const props = defineProps<{
  flaw: any,
}>();

const emit = defineEmits<{
  'refresh:flaw': [],
}>();

notifyApiKeyUnset();

const flawTypes = Object.values(ZodFlawSchema.shape.type.unwrap().unwrap().enum) as string[];
const flawSources = Object.values(ZodFlawSchema.shape.source.unwrap().unwrap().enum) as string[];
const flawImpacts = Object.values(ZodFlawSchema.shape.impact.unwrap().unwrap().enum) as string[];
const incidentStates = Object.values(ZodFlawSchema.shape.major_incident_state.unwrap().unwrap().enum) as string[];
const validationSchema = toTypedSchema(ZodFlawSchema);

const {handleSubmit, errors, setValues, values} = useForm({
  validationSchema,
  // initialValues: {
  //
  // },
});

const cveIds = ref<string[]>([]);
const theAffects = ref<any[]>(props.flaw.affects);

const {value: flawType} = useField<string>('type');
const {value: flawCve_id} = useField<string>('cve_id');
const {value: flawImpact} = useField<string>('impact');
const {value: flawComponent} = useField<string>('component');
const {value: flawTitle} = useField<string>('title');
const {value: flawDescription} = useField<string>('description');
const {value: flawSummary} = useField<string>('summary');
const {value: flawStatement} = useField<string>('statement');
const {value: flawCwe_id} = useField<string>('cwe_id');
const {value: flawUnembargo_dt} = useField<string>('unembargo_dt');
const {value: flawSource} = useField<string>('source');
const {value: flawReported_dt} = useField<string>('reported_dt');
const {value: flawMitigation} = useField<string>('mitigation');
const {value: flawCvss3} = useField<string>('cvss3');
const {value: flawCvss3_score} = useField<number>('cvss3_score');
const {value: flawNvd_cvss3} = useField<string>('nvd_cvss3');
const {value: flawMajor_incident_state} = useField<string>('major_incident_state');

const { value: flawAssignee } = useField<string>('owner');
<<<<<<< HEAD
=======
const { value: flawStatus } = useField<string>('classification.state');
>>>>>>> 436afeac

let committedFlaw: ZodFlawType = reactive(props.flaw);

setValues(committedFlaw);

const onSubmitAffect = async () => {
  for (let affect of theAffects.value) {
    let go = true;
    console.log('saving the affect', affect);
    console.log(affect.uuid);
    const newAffect = {
      flaw: props.flaw.uuid,
      type: affect.type,
      affectedness: affect.affectedness,
      resolution: affect.resolution,
      ps_module: affect.ps_module,
      ps_component: affect.ps_component,
      impact: affect.impact,
      embargoed: affect.embargoed || false,
      updated_dt: affect.updated_dt,
    }
    if (!go) {
      continue;
    }
    if (affect.uuid != null) {
      await putAffect(affect.uuid, newAffect)
          .then(() => {
            console.log('saved newAffect', newAffect);
            addToast({
              title: 'Info',
              body: `Affect Saved: ${newAffect.ps_component}`,
              css: 'danger'
            });
          })
          .catch(error => {
            const displayedError = getDisplayedOsidbError(error);
            addToast({
              title: 'Error saving Affect',
              body: displayedError,
            });
            console.log(error);
          })
    } else {
      await postAffect(newAffect)
          .then(() => {
            console.log('saved newAffect', newAffect);
            addToast({
              title: 'Info',
              body: `Affect Saved: ${newAffect.ps_component}`,
            });
          })
          .catch(error => {
            const displayedError = getDisplayedOsidbError(error);
            addToast({
              title: 'Error saving Affect',
              body: displayedError,
            });
            console.log(error);
          })
    }
  }
  emit('refresh:flaw');
}

const onSubmit = handleSubmit((flaw: ZodFlawType) => {
  let flawSaved = false;
  // Save Flaw, then safe Affects, then refresh
  putFlaw(props.flaw.uuid, flaw)
      .then(() => {
        flawSaved = true;
        console.log('saved flaw', flaw);
      })
      .then(() => {
        if (flawSaved) {
          addToast({
            title: 'Info',
            body: 'Flaw Saved',
          });
          emit('refresh:flaw');
        }
      })
      .catch(error => {
        const displayedError = getDisplayedOsidbError(error);
        addToast({
          title: 'Error saving Flaw',
          body: displayedError,
        });
        console.log(error);
      })
  for (let affect of theAffects.value) {
    console.log('saving the affect', affect);
  }
});

const onReset = (payload: MouseEvent) => {
  console.log('onReset');
  setValues(committedFlaw);
}

<<<<<<< HEAD
=======
const flawCvss3CaculatorLink = computed(()=>{
  let link = flawCvss3.value;
  const index = flawCvss3.value.indexOf('CVSS');
  if(index != -1) {
    link = link.slice(index);
  }
  return `https://www.first.org/cvss/calculator/3.1#${link}`;
});

>>>>>>> 436afeac
props.flaw.reported_dt = DateTime.fromISO(props.flaw.reported_dt, { zone: 'utc' }).toJSDate();
props.flaw.unembargo_dt = DateTime.fromISO(props.flaw.unembargo_dt, { zone: 'utc' }).toJSDate();

console.log('flaw reported_dt', props.flaw.reported_dt);

const addComment = ref(false);
const newPublicComment = ref('');

const trackerUuids = computed(() => {
  return (props.flaw.affects ?? [])
      .flatMap((affect: any) => {
        return affect.trackers ?? []
      })
      .flatMap((tracker: any) => {
        return {
          uuid: tracker.uuid,
          display: tracker.type + ' ' + tracker.external_system_id,
        };
      })
});

function onreset() {
  // TODO FIX
}


function addPublicComment() {
  postFlawPublicComment(props.flaw.uuid, newPublicComment.value)
      .then(() => {
        addToast({
          title: 'Comment saved',
          body: 'Comment saved',
        });
        newPublicComment.value = '';
        addComment.value = false;
        emit('refresh:flaw');
      })
      .catch(e => {
        addToast({
          title: 'Error saving comment',
          body: getDisplayedOsidbError(e),
        });
      })
}

function addBlankAffect() {
  theAffects.value.push({});
}
function removeAffect(affectIdx: number) {
  theAffects.value.splice(affectIdx, 1);
}

</script>

<template>
  <form
      class="osim-content container"
      @submit="onSubmit"
  >
  <div class="row mt-3 mb-5">
    <LabelEditable v-model="flawTitle"  label="Title" type="text"/>
    <div class="col">
      <div class="row">
        <div class="col-6">
            <LabelEditable label="Component" type="text" v-model="flawComponent" :error="errors.component"/>
            <LabelSelect label="Type" :options="flawTypes" v-model="flawType" :error="errors.type"/>
            <div class="">
              <div class="row">
                <div class="col">
                  <label class="osim-input has-validation mb-3 border-start ps-3">
                    <span class="form-label">
                      CVE IDs
                    </span>
                    <PillList v-model="cveIds"/>
                  </label>
                  <LabelEditable
                      label="CVE ID" type="text" v-model="flawCve_id" :error="errors.cve_id"/>
                </div>
                <div v-if="!(flawCve_id || '').includes('CVE')" class="col-auto align-self-end mb-3">
                  <CveRequestForm
                      :bugzilla-link="getFlawBugzillaLink(flaw)"
                      :osim-link="getFlawOsimLink(flaw.uuid)"
                      :subject="flawTitle"
                      :description="flawDescription"
                  />
                </div>
              </div>
            </div>
            <LabelSelect label="Impact" :options="flawImpacts" v-model="flawImpact" :error="errors.impact"/>
            <LabelEditable type="text" v-model="flawCvss3" :error="errors.cvss3">
              <template #label>
                CVSS3 <a :href=flawCvss3CaculatorLink target="_blank" class="ms-1"><i class="bi-calculator"></i>Calculator</a>
              </template>
            </LabelEditable>
            <LabelInput label="CVSS3 Score" type="text" v-model="flawCvss3_score" :error="errors.cvss3_score"/>
            <LabelEditable label="NVD CVSS3" type="text" v-model="flawNvd_cvss3" :error="errors.nvd_cvss3"/>
            <LabelEditable label="CWE ID" type="text" v-model="flawCwe_id" :error="errors.cwe_id"/>
            <LabelSelect label="Source" :options="flawSources" v-model="flawSource" :error="errors.source"/>
          </div>
          <div class="col-6">
<<<<<<< HEAD
            <IssueFieldStatus :flawId="flaw.uuid"/>
=======
            <LabelStatic label="Status" type="text" v-model="flawStatus" />
>>>>>>> 436afeac
            <LabelSelect label="Incident State" :options="incidentStates" v-model="flawMajor_incident_state" :error="errors.major_incident_state"/>
            <LabelEditable label="Reported Date" type="date" v-model="flawReported_dt" :error="errors.reported_dt"/>
            <LabelEditable
                :label="'Public Date' + (DateTime.fromJSDate(flaw.unembargo_dt).diffNow().milliseconds > 0 ? ' [FUTURE]' : '')"
                type="date"
                v-model="flawUnembargo_dt"
                :error="errors.unembargo_dt"/>
            <LabelEditable label="Assignee" type="text" v-model="flawAssignee" />
            <div>
              <div v-if="flaw.trackers && flaw.trackers.length > 0">Trackers:</div>
              <div v-for="tracker in trackerUuids">
                <RouterLink :to="{name: 'tracker-details', params: {id: tracker.uuid}}">
                  {{ tracker.display }}
                </RouterLink>
              </div>
            </div>
          </div>
        </div>
        <div class="row osim-affects mb-3">
          <div class="h5">Affected Offerings</div>
          <div
              v-if="theAffects"
              v-for="(affect, affectIdx) in theAffects"
              class="container-fluid row affected-offering">
            <AffectedOfferingForm
                class=""
                v-model="theAffects[affectIdx]"
                @remove="removeAffect(affectIdx)"
            />
          </div>

          <div>
            <div class="h6">Add New Affect</div>
            <button
                type="button"
                class="btn btn-secondary"
                @click.prevent="addBlankAffect()"
            >Add New Affect</button>
          </div>
        </div>

        <div class="row">
          <LabelTextarea label="Summary" v-model="flawSummary"/>
          <LabelTextarea label="Description" v-model="flawDescription"/>
          <LabelTextarea label="Statement" v-model="flawStatement"/>
          <LabelTextarea label="Mitigation" v-model="flawMitigation"/>
        </div>
      </div>

      <h3 class="mt-3 mb-2">Comments</h3>
      <div class="row">
        <ul>
          <li class="p-3" v-for="comment in flaw.comments">
            <p class="border-top pt-2">{{comment.meta_attr.creator}} / <a :href="'#' + comment.type + '/' + comment.external_system_id">{{comment.meta_attr.time}}</a> <span v-if="comment.meta_attr.is_private.toLowerCase() === 'true'">(internal)</span></p>
            <p>{{comment.meta_attr.text}}</p>
          </li>
        </ul>
        <div v-if="!addComment">
          <button
              type="button"
              @click="addComment = true"
              class="btn btn-secondary col"
          >Add Public Comment</button>
        </div>
        <div v-if="addComment">
        <LabelTextarea label="New Public Comment" v-model="newPublicComment"/>
          <button
              type="button"
              @click="addPublicComment"
              class="btn btn-primary col"
          >Add Public Comment</button>
          <!--          <button type="button" class="btn btn-primary col">Add Private Comment</button>-->
        </div>

      </div>
    </div>
    <div class="osim-action-buttons sticky-bottom d-grid gap-2 d-flex justify-content-end">
      <!--        <button type="button" class="btn btn-primary col">Customer Pending</button>-->
      <!--        <button type="button" class="btn btn-primary col">Close this issue without actions</button>-->
      <!--        <button type="button" class="btn btn-primary col">Move this issue to another source queue</button>-->
      <!--        <button type="button" class="btn btn-primary col">Create a flaw</button>-->
      <!--        <button type="button" class="btn btn-primary col">Create hardening bug/weakness</button>-->
      <button
          type="button"
          class="btn btn-secondary"
          @click="onReset"
      >Reset Changes</button>
      <button
          type="submit"
          class="btn btn-primary"
          @click="onSubmitAffect"
      >Save Changes</button>
    </div>
  </form>
</template>

<style scoped>
.span-editable-text {
  cursor: text;
}

* {
  line-height: 1.5;
}

.affected-offering {
  border: 1px solid #ddd;
  padding: 0.5rem;
  margin-bottom: 0.5rem;
}

.action-buttons > button {
  margin: 0.2rem;
}

.affected-module-component {
  font-weight: bold;
}
.affect-trackers-heading {
  font-size: 100%;
  font-weight: bold;
}


.osim-content.container label {
  display: block;
}

.osim-action-buttons {
  background: white;
  border-top: 1px solid #ddd;
  margin-left: -20px;
  margin-right: -20px;
  padding-right: 20px;
  padding-bottom: 2rem;
  padding-top: 0.5rem;
}

.osim-affects {
  outline: 1px solid #ddd;
  padding: 1.5em;
}

</style><|MERGE_RESOLUTION|>--- conflicted
+++ resolved
@@ -6,24 +6,14 @@
 import { toTypedSchema } from '@vee-validate/zod';
 import { RouterLink } from 'vue-router';
 import { ZodFlawSchema, type ZodFlawType } from '../types/zodFlaw';
-<<<<<<< HEAD
 import LabelEditable from '@/components/widgets/LabelEditable.vue';
 import LabelSelect from '@/components/widgets/LabelSelect.vue';
-=======
-
-import LabelEditable from '@/components/widgets/LabelEditable.vue';
-import LabelSelect from '@/components/widgets/LabelSelect.vue';
-import LabelStatic from '@/components/widgets/LabelStatic.vue';
->>>>>>> 436afeac
 import LabelTextarea from '@/components/widgets/LabelTextarea.vue';
 import LabelInput from '@/components/widgets/LabelInput.vue';
 import AffectedOfferingForm from '@/components/AffectedOfferingForm.vue';
 import CveRequestForm from '@/components/CveRequestForm.vue';
 import PillList from '@/components/widgets/PillList.vue';
-<<<<<<< HEAD
 import IssueFieldStatus from './IssueFieldStatus.vue';
-=======
->>>>>>> 436afeac
 
 import { getDisplayedOsidbError } from '@/services/OsidbAuthService';
 import { postAffect, putAffect } from '@/services/AffectService';
@@ -84,10 +74,6 @@
 const {value: flawMajor_incident_state} = useField<string>('major_incident_state');
 
 const { value: flawAssignee } = useField<string>('owner');
-<<<<<<< HEAD
-=======
-const { value: flawStatus } = useField<string>('classification.state');
->>>>>>> 436afeac
 
 let committedFlaw: ZodFlawType = reactive(props.flaw);
 
@@ -187,8 +173,6 @@
   setValues(committedFlaw);
 }
 
-<<<<<<< HEAD
-=======
 const flawCvss3CaculatorLink = computed(()=>{
   let link = flawCvss3.value;
   const index = flawCvss3.value.indexOf('CVSS');
@@ -198,7 +182,6 @@
   return `https://www.first.org/cvss/calculator/3.1#${link}`;
 });
 
->>>>>>> 436afeac
 props.flaw.reported_dt = DateTime.fromISO(props.flaw.reported_dt, { zone: 'utc' }).toJSDate();
 props.flaw.unembargo_dt = DateTime.fromISO(props.flaw.unembargo_dt, { zone: 'utc' }).toJSDate();
 
@@ -299,11 +282,7 @@
             <LabelSelect label="Source" :options="flawSources" v-model="flawSource" :error="errors.source"/>
           </div>
           <div class="col-6">
-<<<<<<< HEAD
             <IssueFieldStatus :flawId="flaw.uuid"/>
-=======
-            <LabelStatic label="Status" type="text" v-model="flawStatus" />
->>>>>>> 436afeac
             <LabelSelect label="Incident State" :options="incidentStates" v-model="flawMajor_incident_state" :error="errors.major_incident_state"/>
             <LabelEditable label="Reported Date" type="date" v-model="flawReported_dt" :error="errors.reported_dt"/>
             <LabelEditable
