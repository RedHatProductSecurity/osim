<script setup lang="ts">
import { computed, onMounted, reactive, ref, onUnmounted, watch } from 'vue';
import { DateTime } from 'luxon';
import IssueQueueItem from '@/components/IssueQueueItem.vue';
import LabelCheckbox from './widgets/LabelCheckbox.vue';
import { useUserStore } from '@/stores/UserStore';
import { FlawClassificationStateEnum } from '../generated-client';
const userStore = useUserStore();

const emit = defineEmits(['flaws:fetch', 'flaws:load-more']);

type FilteredIssue = {
  issue: any;
  selected: boolean;
};

type ColumnField = 'id' | 'impact' | 'source' | 'created_dt' | 'title' | 'state' | 'owner';

const props = defineProps<{
  issues: any[];
  isLoading: boolean;
  isFinalPageFetched: boolean;
}>();

const issues = computed<any[]>(() => props.issues.map(relevantFields));
const issueFilter = ref('');
const selectedSortField = ref<ColumnField>('created_dt');
const isSortedByAscending = ref(false);
const isMyIssuesSelected = ref(false);
const isOpenIssuesSelected = ref(false);
const tableContainerEl = ref<HTMLElement | null>(null);

const filteredStates = computed(() => {
  const allStates = Object.values(FlawClassificationStateEnum);
  return allStates
    .filter(
      (state) =>
        state !== FlawClassificationStateEnum.Done &&
        state !== FlawClassificationStateEnum.Rejected,
    )
    .join(',');
});

const params = computed(() => {
  const paramsObj: Record<string, any> = {};

  if (isMyIssuesSelected.value) {
<<<<<<< HEAD
    filterObj.owner = userStore.userName;
=======
    paramsObj.owner = userName;
>>>>>>> 8619bd96
  }

  if (isOpenIssuesSelected.value) {
    paramsObj.workflow_state = filteredStates.value;
  }

  if(issueFilter.value.length > 0) {
    paramsObj.filter = issueFilter.value;
  }

  const sortOrderPrefix = isSortedByAscending.value ? '' : '-';
  paramsObj.order = {
    [selectedSortField.value]: `${sortOrderPrefix}${selectedSortField.value}`,
    id: `${sortOrderPrefix}cve_id,${sortOrderPrefix}uuid`,
    state: `${sortOrderPrefix}workflow_state`,
  }[selectedSortField.value];
  return paramsObj;
});

const columnsFieldsMap: Record<string, ColumnField> = {
  ID: 'id',
  Impact: 'impact',
  Source: 'source',
  Created: 'created_dt',
  Title: 'title',
  State: 'state',
  Owner: 'owner',
};

const relevantIssues = computed<FilteredIssue[]>(() => {
  return issues.value
    .map((issue) => reactive({ issue, selected: false }));
});

function updateSelectAll(selectedAll: boolean) {
  for (const filteredIssue of relevantIssues.value) {
    filteredIssue.selected = selectedAll;
  }
}

function selectSortField(field: ColumnField) {
  isSortedByAscending.value =
    selectedSortField.value === field ? !isSortedByAscending.value : false;
  selectedSortField.value = field;
}

const isSelectAllIndeterminate = computed(() => {
  if (relevantIssues.value.length === 0) {
    return false;
  }
  return relevantIssues.value.some((it) => it.selected !== relevantIssues.value[0].selected);
});

const isSelectAllChecked = computed(() => {
  return relevantIssues.value.every((it) => it.selected);
});

function relevantFields(issue: any) {
  return {
    id: issue.cve_id || issue.uuid,
    impact: issue.impact,
    source: issue.source,
    created_dt: issue.created_dt,
    title: issue.title,
    state: issue.state,
    unembargo_dt: issue.unembargo_dt,
    embargoed: issue.embargoed,
    owner: issue.owner,
    formattedDate: DateTime.fromISO(issue.created_dt).toFormat('yyyy-MM-dd'),
  };
}

onMounted(() => {
  tableContainerEl.value?.addEventListener('scroll', handleScroll); // AutoScroll Option
  emit('flaws:fetch', params);
});

onUnmounted(() => {
  tableContainerEl.value?.removeEventListener('scroll', handleScroll);
});

// AutoScroll Method. Maybe have this as a user configurable option in the future?
function handleScroll() {
  if (props.isLoading || !tableContainerEl.value) return; // Do not load more if already loading

  const totalHeight = tableContainerEl.value.scrollHeight;
  const scrollPosition = tableContainerEl.value.scrollTop + tableContainerEl.value.clientHeight;
  // Trigger loading more content when the user has scrolled to 99% of the container's height, 
  if (scrollPosition >= totalHeight * 0.99) { 
    emitLoadMore();
  }
}

function emitLoadMore() {
  emit('flaws:load-more', params);
}

watch(params, () => {
  emit('flaws:fetch', params);
});
</script>

<template>
  <div class="osim-content container osim-issue-queue">
    <div class="osim-incident-filter">
      <label>
        <!--Filter By-->
        <!--<select>-->
        <!--  <option value="Issues assigned to Me">Issues assigned to Me</option>-->
        <!-- <option value="Issues assigned to team but unowned">
          Issues assigned to team but unowned
        </option> -->
        <!--  <option value="Oldest">Oldest</option>-->
        <!--  <option value="Newest">Newest</option>-->
        <!--</select>-->

        <input
          v-model="issueFilter"
          type="text"
          class="form-text form-control"
          placeholder="Filter Issues/Flaws"
        />
      </label>
      <LabelCheckbox v-model="isMyIssuesSelected" label="My Issues" class="d-inline-block" />
      <LabelCheckbox v-model="isOpenIssuesSelected" label="Open Issues" class="d-inline-block" />

      <span
        v-if="isLoading"
        class="spinner-border spinner-border-sm d-inline-block ms-3"
        role="status"
      >
        <span class="visually-hidden">Loading...</span>
      </span>
      <span v-if="isLoading"> Loading Flaws&hellip; </span>
    </div>
    <div ref="tableContainerEl" class="osim-incident-list">
      <table class="table align-middle" :class="{ 'osim-table-loading': isLoading }">
        <thead class="sticky-top">
          <!-- <thead class=""> -->
          <tr>
            <th>
              <input
                type="checkbox"
                class="form-check-input"
                :indeterminate="isSelectAllIndeterminate"
                :checked="isSelectAllChecked"
                aria-label="Select All Issues in Table"
                @change="updateSelectAll(($event.target as HTMLInputElement).checked)"
              />
            </th>
            <th
              v-for="(field, columnName) in columnsFieldsMap"
              :key="columnName"
              :class="{ 'osim-issue-queue-table-created': columnName === 'Created' }"
              @click="selectSortField(field)"
            >
              {{ columnName }}
              <i
                :class="{
                  'opacity-0': selectedSortField !== field,
                  'bi-caret-up-fill': isSortedByAscending,
                  'bi-caret-down-fill': !isSortedByAscending,
                }"
                class="bi"
              >
              </i>
            </th>
          </tr>
        </thead>
        <tbody class="table-group-divider">
          <template v-for="(relevantIssue, index) of relevantIssues" :key="relevantIssue.id">
            <IssueQueueItem
              v-model:selected="relevantIssue.selected"
              :issue="relevantIssue.issue"
              :class="{
                'osim-shaded': index % 2 === 0,
              }"
            />
          </template>
        </tbody>
      </table>
      <button
        v-if="!isFinalPageFetched"
        class="btn btn-primary ms-4"
        type="button"
        :disabled="isLoading"
        @click="emitLoadMore"
      >
        <span
          v-if="isLoading"
          class="spinner-border spinner-border-sm d-inline-block"
          role="status"
        >
          <span class="visually-hidden">Loading...</span>
        </span>
        <span v-if="isLoading"> Loading Flaws&hellip; </span>
        <span v-else> Load More Flaws </span>
      </button>
      <p v-if="relevantIssues.length === 0">No results.</p>
      <span v-if="isFinalPageFetched" role="status">Nothing else to load.</span>
    </div>
  </div>
</template>

<style scoped lang="scss">
@import '@/scss/redhat-brand-colors';

.osim-issue-queue {
  font-family: 'Red Hat Mono', monospace;

  // tbody

  div.osim-incident-list {
    display: block;
    max-height: calc(100vh - 164px);
    overflow-y: scroll;

    &:hover::-webkit-scrollbar-thumb {
      background-color: $redhat-red-50;
    }
  }

  &:hover i {
    color: $redhat-red-50;
  }

  table {
    &.osim-table-loading {
      opacity: 0.5;
    }

    th {
      cursor: pointer;
      user-select: none;
    }

    tr td,
    tr th {
      &:not(:first-child) {
        min-width: 12ch;
      }
    }

    tbody:hover::-webkit-scrollbar-thumb {
      background-color: $redhat-red-50;
    }
  }
}
</style><|MERGE_RESOLUTION|>--- conflicted
+++ resolved
@@ -45,11 +45,7 @@
   const paramsObj: Record<string, any> = {};
 
   if (isMyIssuesSelected.value) {
-<<<<<<< HEAD
-    filterObj.owner = userStore.userName;
-=======
-    paramsObj.owner = userName;
->>>>>>> 8619bd96
+    paramsObj.owner = userStore.userName;
   }
 
   if (isOpenIssuesSelected.value) {
