--- conflicted
+++ resolved
@@ -1,11 +1,6 @@
 <script setup lang="ts">
 import { computed, ref, watch } from 'vue';
-<<<<<<< HEAD
-import { fieldsFor, ZodFlawSchema } from '@/types/zodFlaw';
-=======
 import { fieldsFor, ZodFlawSchema, flawImpacts, flawTypes, flawSources } from '@/types/zodFlaw';
-import { advancedSearchFlaws } from '@/services/FlawService';
->>>>>>> b8ff3eb5
 import { useRoute } from 'vue-router';
 
 
