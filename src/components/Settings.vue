--- conflicted
+++ resolved
@@ -3,13 +3,6 @@
 import { useRouter } from 'vue-router';
 import {SettingsSchema, useSettingsStore} from '@/stores/SettingsStore';
 import type {SettingsType} from '@/stores/SettingsStore';
-<<<<<<< HEAD
-import {useField, useForm} from 'vee-validate';
-import {toTypedSchema} from '@vee-validate/zod';
-const router = useRouter();
-=======
-
->>>>>>> 0b940a56
 type SensitiveFormInput = 'password' | 'text';
 
 const settingsStore = useSettingsStore();
@@ -19,15 +12,6 @@
 
 const onSubmit = (values: SettingsType) => {
   settingsStore.save(values);
-<<<<<<< HEAD
-  console.log(router)
-  router.back();
-}, console.error);
-
-const onReset = (payload: MouseEvent) => {
-  resetForm();
-=======
->>>>>>> 0b940a56
 };
 
 const errors = {
