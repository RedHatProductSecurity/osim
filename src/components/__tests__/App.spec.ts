import { VueWrapper, mount } from '@vue/test-utils';
import { describe, it, expect } from 'vitest';
import router from '@/router';
import { createTestingPinia } from '@pinia/testing';
import App from '@/App.vue';
import ToastContainer from '../ToastContainer.vue';

describe('App', async () => {
  let subject: VueWrapper<InstanceType<typeof App>>;
  beforeEach(() => {

    vi.mock('@vueuse/core', () => ({
      useSessionStorage: vi.fn(() => ({
        value: {
          refresh: 'mocked_refresh_token',
          env: 'mocked_env',
          whoami: {
            email: 'test@example.com',
            username: 'testuser',
          },
        },
      })),
      useElementBounding: vi.fn(() => ({
        bottom: 1000,
        height: 100,
        top: 100
      }))
    }));

    vi.mock('jwt-decode', () => ({
      default: vi.fn(() => ({
        sub: '1234567890',
        name: 'Test User',
        exp: Math.floor(Date.now() / 1000) + (60 * 60 * 24 * 365)
      })),
    }));

    vi.mock('@/stores/osimRuntime', async () => {
      const osimRuntimeValue = {
        env: 'unittest',
        backends: {
          osidb: 'osidb-backend',
          bugzilla: 'bugzilla-backend',
          jira: 'jira-backend',
        },
        osimVersion: {
          rev: 'osimrev', tag: 'osimtag', timestamp: '1970-01-01T00:00:00Z', dirty: true
        },
        error: '',
      };
      return {
        setup: vi.fn(() => { }),
        isDevEnv: vi.fn(() => { }),
        osimRuntimeStatus: 1,
<<<<<<< HEAD
        osimRuntimeDev: 1,
        osidbHealth: {},
        osimRuntime: {},
=======
        osidbHealth: {
          revision: '',
        },
        osimRuntime: {
          value: osimRuntimeValue, // as accessed by <script setup>
          ...osimRuntimeValue, // as accessed by <template>
        },
>>>>>>> 36195382
        OsimRuntimeStatus: {
          INIT: 0,
          READY: 1,
          ERROR: 2,
        },
        OsimRuntimeDev: {
          PROD: 0,
          DEV: 1,
          MOCK: 2,
        },
      };
    });

    router.push('/');
  });

  afterEach(() => {
    vi.clearAllMocks();
  });

  it('renders ToastContainer', async () => {
    const pinia = createTestingPinia({
      createSpy: vitest.fn,
      stubActions: false,
    });
    subject = mount(App, {
      global: {
        plugins: [
          pinia,
          router
        ]
      }
    });
    const toastContainer = subject.findAllComponents(ToastContainer)?.[0];
    expect(toastContainer?.exists()).toBeTruthy();
  });

  it('renders runtime information', async () => {
    const pinia = createTestingPinia({
      createSpy: vitest.fn,
      stubActions: false,
    });
    subject = mount(App, {
      global: {
        plugins: [
          pinia,
          router,
        ],
      },
    });
    const statusBar = subject.find('.osim-status-bar');
    expect(statusBar?.exists()).toBeTruthy();
    expect(statusBar?.text().includes('env: unittest')).toBeTruthy();
    expect(statusBar?.text().includes('tag: osimtag (dirty)')).toBeTruthy();
    expect(statusBar?.text().includes('ts : 1970-01-01')).toBeTruthy();
  });
});<|MERGE_RESOLUTION|>--- conflicted
+++ resolved
@@ -52,11 +52,6 @@
         setup: vi.fn(() => { }),
         isDevEnv: vi.fn(() => { }),
         osimRuntimeStatus: 1,
-<<<<<<< HEAD
-        osimRuntimeDev: 1,
-        osidbHealth: {},
-        osimRuntime: {},
-=======
         osidbHealth: {
           revision: '',
         },
@@ -64,7 +59,6 @@
           value: osimRuntimeValue, // as accessed by <script setup>
           ...osimRuntimeValue, // as accessed by <template>
         },
->>>>>>> 36195382
         OsimRuntimeStatus: {
           INIT: 0,
           READY: 1,
