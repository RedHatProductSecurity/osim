--- conflicted
+++ resolved
@@ -191,40 +191,22 @@
     });
   });
 
-<<<<<<< HEAD
-  it('shouldn\'t render useDefault filter button', async () => {
-=======
   it('shouldn\'t render total count when no issues', async () => {
->>>>>>> afc84a76
-    const pinia = createTestingPinia({
-      createSpy: vitest.fn,
-      stubActions: false,
-    });
-    const wrapper = mount(IssueQueue, {
-      props: {
-<<<<<<< HEAD
-        issues: mockData,
-        isLoading: false,
-        isFinalPageFetched: false,
-        showFilter: false
-=======
+    const pinia = createTestingPinia({
+      createSpy: vitest.fn,
+      stubActions: false,
+    });
+    const wrapper = mount(IssueQueue, {
+      props: {
         issues: [],
         isLoading: true,
         isFinalPageFetched: false,
         total: 100
->>>>>>> afc84a76
-      },
-      global: {
-        plugins: [pinia, router],
-      },
-    });
-<<<<<<< HEAD
-    const defaultFilterCheckbox = wrapper.findAllComponents(LabelCheckbox)[2];
-    expect(defaultFilterCheckbox).toBeFalsy();
-  });
-
-  it('should render useDefault filter button', async () => {
-=======
+      },
+      global: {
+        plugins: [pinia, router],
+      },
+    });
     const filterEl = wrapper.find('div.osim-incident-filter');
     expect(filterEl.exists()).toBeTruthy();
     const countEL = filterEl.find('span.float-end');
@@ -232,19 +214,12 @@
   });
 
   it('should render total count', async () => {
->>>>>>> afc84a76
-    const pinia = createTestingPinia({
-      createSpy: vitest.fn,
-      stubActions: false,
-    });
-    const wrapper = mount(IssueQueue, {
-      props: {
-<<<<<<< HEAD
-        issues: mockData,
-        isLoading: false,
-        isFinalPageFetched: false,
-        showFilter: true
-=======
+    const pinia = createTestingPinia({
+      createSpy: vitest.fn,
+      stubActions: false,
+    });
+    const wrapper = mount(IssueQueue, {
+      props: {
         issues: new Array(50).fill(mockData[0]),
         isLoading: false,
         isFinalPageFetched: false,
@@ -272,21 +247,55 @@
         isLoading: true,
         isFinalPageFetched: false,
         total: 100
->>>>>>> afc84a76
-      },
-      global: {
-        plugins: [pinia, router],
-      },
-    });
-<<<<<<< HEAD
-    const defaultFilterCheckbox = wrapper.findAllComponents(LabelCheckbox)[2];
-    expect(defaultFilterCheckbox.exists()).toBeTruthy();
-=======
+      },
+      global: {
+        plugins: [pinia, router],
+      },
+    });
     const filterEl = wrapper.find('div.osim-incident-filter');
     expect(filterEl.exists()).toBeTruthy();
     const countEL = filterEl.find('span.float-end.text-secondary');
     expect(countEL.exists()).toBeTruthy();
     expect(countEL.text()).toBe('Loaded 25 of 100');
->>>>>>> afc84a76
+  });
+
+  it('shouldn\'t render useDefault filter button', async () => {
+    const pinia = createTestingPinia({
+      createSpy: vitest.fn,
+      stubActions: false,
+    });
+    const wrapper = mount(IssueQueue, {
+      props: {
+        issues: mockData,
+        isLoading: false,
+        isFinalPageFetched: false,
+        showFilter: false
+      },
+      global: {
+        plugins: [pinia, router],
+      },
+    });
+    const defaultFilterCheckbox = wrapper.findAllComponents(LabelCheckbox)[2];
+    expect(defaultFilterCheckbox).toBeFalsy();
+  });
+
+  it('should render useDefault filter button', async () => {
+    const pinia = createTestingPinia({
+      createSpy: vitest.fn,
+      stubActions: false,
+    });
+    const wrapper = mount(IssueQueue, {
+      props: {
+        issues: mockData,
+        isLoading: false,
+        isFinalPageFetched: false,
+        showFilter: true
+      },
+      global: {
+        plugins: [pinia, router],
+      },
+    });
+    const defaultFilterCheckbox = wrapper.findAllComponents(LabelCheckbox)[2];
+    expect(defaultFilterCheckbox.exists()).toBeTruthy();
   });
 });