<script setup lang="ts">
defineProps<{
  modelValue: string;
  label: string;
  error?: string;
}>();
</script>

<template>
  <div class="osim-input mb-3 border-start ps-3">
    <span class="form-label">
      {{ label }}
    </span>
    <!-- TODO: osim-pill-list was implemented for the Promote/Reject buttons, -->
    <!-- remove this and replace with btn-group for that feature -->
    <div class="osim-pill-list form-control" :class="{ 'alert alert-warning': !modelValue }">
      <span>{{ modelValue }}</span>
      <slot />
    </div>
<<<<<<< HEAD
    <slot></slot>
=======

>>>>>>> 1db42a2c
  </div>
</template>

<style scope>
div.osim-pill-list {
  display: flex;
  justify-content: space-between;
  align-items: center;
}
</style><|MERGE_RESOLUTION|>--- conflicted
+++ resolved
@@ -11,17 +11,11 @@
     <span class="form-label">
       {{ label }}
     </span>
-    <!-- TODO: osim-pill-list was implemented for the Promote/Reject buttons, -->
-    <!-- remove this and replace with btn-group for that feature -->
     <div class="osim-pill-list form-control" :class="{ 'alert alert-warning': !modelValue }">
       <span>{{ modelValue }}</span>
       <slot />
     </div>
-<<<<<<< HEAD
-    <slot></slot>
-=======
 
->>>>>>> 1db42a2c
   </div>
 </template>
 
