--- conflicted
+++ resolved
@@ -12,29 +12,12 @@
 import type { ZodFlawType } from '@/types/zodFlaw';
 import type { ZodAffectType, ZodAffectCVSSType } from '@/types/zodAffect';
 import { deepCopyFromRaw } from '@/utils/helpers';
-import { sortWith, ascend, prop, equals } from 'ramda';
-
-
-const sortAffects = (affects: ZodAffectType[] = []) => {
-  return sortWith(
-    [
-      // get product value using Ramda ascend function as comparator
-      ascend((affect: ZodAffectType) => affect.ps_product ?? ''),
-      ascend(prop('ps_module')),
-      ascend(prop('ps_component'))
-    ],
-    affects
-  );
-};
+import { equals } from 'ramda';
 
 export function useFlawAffectsModel(flaw: Ref<ZodFlawType>) {
   const wereAffectsModified = ref(false);
   const modifiedAffectIds = ref<string[]>([]);
   const affectsToDelete = ref<ZodAffectType[]>([]);
-<<<<<<< HEAD
-  const theAffects = ref<ZodAffectType[]>(sortAffects(flaw.value.affects));
-=======
->>>>>>> 3858eaae
   const initialAffects = deepCopyFromRaw(flaw.value.affects);
 
   function isCvssNew(cvssScore: ZodAffectCVSSType) {
@@ -142,12 +125,7 @@
 
   function recoverAffect(affectIdx: number) {
     const recoveredAffect = affectsToDelete.value.splice(affectIdx, 1)[0];
-<<<<<<< HEAD
-    theAffects.value.push(recoveredAffect);
-    theAffects.value = sortAffects(theAffects.value);
-=======
     flaw.value.affects.push(recoveredAffect);
->>>>>>> 3858eaae
   }
 
   function hasAffectChanged(affect: ZodAffectType) {
