import { ZodFlawSchema } from '@/types/zodFlaw';
import { fieldsFor } from '@/types/zodShared';

const fieldsMapping: Record<string, string | string[]> = {
  classification: 'workflow_state',
  cvss_scores: ['cvss_scores__score', 'cvss_scores__vector'],
  affects: ['affects__ps_module', 'affects__ps_component'],
  acknowledgments: 'acknowledgments__name',
  trackers: [
    'affects__trackers__errata__advisory_name',
    'affects__trackers__ps_update_stream',
    'affects__trackers__external_system_id',
  ],
  references: [],
  comments: [],
};

const includedFields = [
  'type',
  'uuid',
  'cve_id',
  'impact',
  'component',
  'title',
  'owner',
  'trackers',
  'classification',
  'cwe_id',
  'source',
  'affects',
  'comments',
  'cvss_scores',
  'references',
  'acknowledgments',
  'embargoed',
  'requires_cve_description',
<<<<<<< HEAD
  'cve_description',
  'mitigation',
  'statement',
=======
  'major_incident_state',
>>>>>>> b49515ee
];

export const flawFields = fieldsFor(ZodFlawSchema)
  .filter((field) => includedFields.includes(field))
  .flatMap((field) => fieldsMapping[field] || field)
  .sort();

export const allowedEmptyFieldMapping: Record<string, string> = {
  'cve_id': 'cve_id__isempty',
  'cvss_scores__score': 'cvss_scores__score__isempty',
  'cwe_id': 'cwe_id__isempty',
  'owner': 'owner__isempty',
  'cve_description': 'cve_description__isempty',
  'mitigation': 'mitigation__isempty',
  'statement': 'statement__isempty',
};<|MERGE_RESOLUTION|>--- conflicted
+++ resolved
@@ -34,13 +34,10 @@
   'acknowledgments',
   'embargoed',
   'requires_cve_description',
-<<<<<<< HEAD
   'cve_description',
   'mitigation',
   'statement',
-=======
   'major_incident_state',
->>>>>>> b49515ee
 ];
 
 export const flawFields = fieldsFor(ZodFlawSchema)
