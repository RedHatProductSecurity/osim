--- conflicted
+++ resolved
@@ -4,10 +4,6 @@
 import {useToastStore} from '@/stores/ToastStore';
 import router from '@/router';
 import {osimRuntime} from '@/stores/osimRuntime';
-<<<<<<< HEAD
-const FLAW_BASE_URI = `/osidb/api/v1/flaws`;
-=======
->>>>>>> 436afeac
 
 export async function getFlaws(offset=0, limit=20) {
   // TODO add filtering parameters
@@ -16,19 +12,6 @@
   // return axios.get('/mock/prod-flaws.json')
   // return axios.get('/mock/prod-flaws.json')
   const includedFields = [
-<<<<<<< HEAD
-    "cve_id",
-    "uuid",
-    "impact",
-    "source",
-    "created_dt",
-    "updated_dt",
-    "classification",
-    "is_major_incident",
-    "title",
-    "state",
-    "unembargo_dt"
-=======
     'cve_id',
     'uuid',
     'impact',
@@ -40,7 +23,6 @@
     'title',
     'state',
     'unembargo_dt'
->>>>>>> 436afeac
   ];
   let params = {
     include_fields: includedFields.join(','),
@@ -55,22 +37,14 @@
   if (import.meta.env.VITE_RUNTIME_LEVEL === 'DEV') {
     return osidbFetch({
       method: 'get',
-<<<<<<< HEAD
-      url: FLAW_BASE_URI,
-=======
       url: `/osidb/api/v1/flaws`,
->>>>>>> 436afeac
       params: params,
     });
   }
 
   return osidbFetch({
     method: 'get',
-<<<<<<< HEAD
-    url: FLAW_BASE_URI,
-=======
     url: `/osidb/api/v1/flaws`,
->>>>>>> 436afeac
     params: params,
   });
   // if (import.meta.env.VITE_RUNTIME_LEVEL === 'PROD') {
@@ -99,7 +73,7 @@
 
   return osidbFetch({
     method: 'get',
-    url: `${FLAW_BASE_URI}/${uuid}`,
+    url: `/osidb/api/v1/flaws/${uuid}`,
     params: {
       // 'include_meta_attr': '*', // too many fields
       'include_meta_attr': 'bz_id',
@@ -112,7 +86,7 @@
 export async function putFlaw(uuid: string, flawObject: ZodFlawType) {
   return osidbFetch({
     method: 'put',
-    url: `${FLAW_BASE_URI}/${uuid}`,
+    url: `/osidb/api/v1/flaws/${uuid}`,
     data: flawObject,
   }).then(response => {
     console.log(response);
@@ -123,7 +97,7 @@
 export async function postFlawPublicComment(uuid: string, comment: string) {
   return osidbFetch({
     method: 'post',
-    url: `${FLAW_BASE_URI}/${uuid}/comments`,
+    url: `/osidb/api/v1/flaws/${uuid}/comments`,
     data: {
       text: comment,
       type: 'BUGZILLA',
@@ -178,11 +152,7 @@
 export async function searchFlaws(query: string) {
   return osidbFetch({
     method: 'get',
-<<<<<<< HEAD
-    url: FLAW_BASE_URI,
-=======
     url: `/osidb/api/v1/flaws`,
->>>>>>> 436afeac
     params: {
       search: query,
     },
@@ -219,11 +189,7 @@
   // }
   return osidbFetch({
     method: 'post',
-<<<<<<< HEAD
-    url: FLAW_BASE_URI,
-=======
     url: `/osidb/api/v1/flaws`,
->>>>>>> 436afeac
     data: flawCreateRequest,
   }).then(response => {
     return response.data;
