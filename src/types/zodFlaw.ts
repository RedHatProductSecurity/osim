--- conflicted
+++ resolved
@@ -72,11 +72,7 @@
         ps_update_stream: z.string(),
         resolution: z.string(),
         status: z.string(),
-<<<<<<< HEAD
-    }).optional(),
-=======
     }).nullish(),
->>>>>>> 0b940a56
     ps_update_stream: z.string().max(100).nullish(),
     status: z.string().max(100).nullish(),
     resolution: z.string().max(100).nullish(),
@@ -118,11 +114,7 @@
     }).nullish(),
     delegated_resolution: z.string().nullable(),
     cvss_scores: z.array(AffectCVSSSchema),
-<<<<<<< HEAD
-    classifcation: ZodFlawClassification.optional(),
-=======
     classification: ZodFlawClassification.nullish(),
->>>>>>> 0b940a56
     embargoed: z.boolean(), // read-only
     created_dt: z.date().transform(val => DateTime.fromJSDate(val).toUTC().toISO()).or(z.string().datetime()).nullish(), // $date-time,
     updated_dt: z.date().transform(val => DateTime.fromJSDate(val).toUTC().toISO()).or(z.string().datetime()).nullish(), // $date-time,
