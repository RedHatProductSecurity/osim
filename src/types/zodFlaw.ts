import { z } from 'zod';
import {
  MajorIncidentStateEnum,
  NistCvssValidationEnum,
  RequiresCveDescriptionEnum,
  Source642Enum,
  IssuerEnum,
  FlawReferenceType,
} from '../generated-client';
import { DateTime } from 'luxon';
import { cveRegex } from '@/utils/helpers';
import { zodOsimDateTime, ImpactEnumWithBlank, ZodFlawClassification, ZodAlertSchema } from './zodShared';
import { ZodAffectSchema, type ZodAffectType } from './zodAffect';

export const RequiresDescriptionEnumWithBlank = { '': '', ...RequiresCveDescriptionEnum } as const;
export const Source642EnumWithBlank = { '': '', ...Source642Enum } as const;
export const MajorIncidentStateEnumWithBlank = { '': '', ...MajorIncidentStateEnum } as const;
export const NistCvssValidationEnumWithBlank = { '': '', ...NistCvssValidationEnum } as const;

export const flawSources = Object.values(Source642EnumWithBlank);

const flawImpactsWeight = {
  '': 0,
  'LOW': 1,
  'MODERATE': 2,
  'IMPORTANT': 3,
  'CRITICAL': 4,
};

export const flawImpacts = Object.values(ImpactEnumWithBlank)
  .sort((a, b) => flawImpactsWeight[b] - flawImpactsWeight[a]);
export const flawIncidentStates = Object.values(MajorIncidentStateEnumWithBlank);
export const descriptionRequiredStates = Object.values(RequiresDescriptionEnumWithBlank);

export type ZodFlawAcknowledgmentType = z.infer<typeof FlawAcknowledgmentSchema>;
export const FlawAcknowledgmentSchema = z.object({
  name: z.string().default(''),
  affiliation: z.string().default(''),
  from_upstream: z.boolean().default(false),
  flaw: z.string().default(''),
  uuid: z.string().default(''),
  embargoed: z.boolean().default(false),
  created_dt: zodOsimDateTime().nullish(),
  updated_dt: zodOsimDateTime().nullish(),
  alerts: z.array(ZodAlertSchema).default([]),
});

export type ZodFlawReferenceType = z.infer<typeof FlawReferenceSchema>;
export const FlawReferenceSchema = z.object({
  description: z.string().default(''),
  uuid: z.string().default(''),
  type: z.nativeEnum(FlawReferenceType).default('ARTICLE'),
  url: z.string().default(''),
  embargoed: z.boolean().default(false),
  updated_dt: zodOsimDateTime().nullish().default(null),
  alerts: z.array(ZodAlertSchema).default([]),
}).superRefine((reference, zodContext) => {
  if (reference.type === 'ARTICLE' && !reference.url.match(/^https:\/\/access\.redhat\.com\//)) {
    zodContext.addIssue({
      code: z.ZodIssueCode.custom,
      message: 'Red Hat Security Bulletin URLs must be from https://access.redhat.com/',
      path: ['url'],
    });
  }

  if (!reference.url.match(/^(?:https?:\/\/)/)) {
    zodContext.addIssue({
      code: z.ZodIssueCode.custom,
      message: 'Reference URL must begin with either https:// or http://',
      path: ['url'],
    });
  }

  if (!reference.url) {
    zodContext.addIssue({
      code: z.ZodIssueCode.custom,
      message: 'Reference URL cannot be empty',
      path: ['url'],
    });
  }
});

export const flawReferenceTypeValues = Object.values(FlawReferenceType);

export type ZodFlawCVSSType = z.infer<typeof FlawCVSSSchema>;
export type FlawCVSSSchemaType = typeof FlawCVSSSchema;
export const FlawCVSSSchema = z.object({
  comment: z.string().nullable(),
  cvss_version: z.string(),
  flaw: z.string().uuid(),
  issuer: z.nativeEnum(IssuerEnum),
  score: z.number(), // $float
  uuid: z.string().uuid().nullable(), // read-only
  vector: z.string().nullable(),
  embargoed: z.boolean().nullable(),
  created_dt: zodOsimDateTime().nullish(), // $date-time, // read-only
  updated_dt: zodOsimDateTime().nullish(), // $date-time,
  alerts: z.array(ZodAlertSchema).default([]),
});

export type ZodFlawCommentSchemaType = z.infer<typeof ZodFlawCommentSchema>
export const ZodFlawCommentSchema = z.object({
  uuid: z.string(),
  external_system_id: z.string(),
  order: z.number(),
  text: z.string().nullish(),
  creator: z.string().nullish(),
  is_private: z
    .string()
    .transform((booleanString) => booleanString === 'True')
    .or(z.boolean())
    .nullish(),
  created_dt: zodOsimDateTime().nullish(),
  updated_dt: zodOsimDateTime().nullish(),
  alerts: z.array(ZodAlertSchema).default([]),
});

export type ZodFlawType = z.infer<typeof ZodFlawSchema>;
export type FlawSchemaType = typeof ZodFlawSchema;

export const ZodFlawSchema = z.object({
  uuid: z.string().default(''),
  cve_id: z.string().nullable().refine(
    (cve) => !cve || cveRegex.test(cve),
    {
      message: 'The CVE ID is invalid: It must begin with "CVE-", ' +
        'have a year between 1999-2999, and have an identifier at least ' +
        '4 digits long (e.g. use 0001 for 1). Please also check for ' +
        'unexpected characters like spaces.'
    }
  ),
<<<<<<< HEAD
  impact: z.nativeEnum(ImpactEnumWithBlank).nullable(),
  component: z.string().max(100).min(0).nullable(),
=======
  impact: z.nativeEnum(ImpactEnumWithBlank)
    .refine(
      Boolean,
      { message: 'You must select an impact before saving the Flaw.' }
    ),
  components: z.array(z.string().min(1).max(100)),
>>>>>>> f7a85218
  title: z.string().min(4),
  owner: z.string().nullish(),
  team_id: z.string().nullish(),
  trackers: z.array(z.string()).nullish(), // read-only
  classification: ZodFlawClassification.nullish(),
  comment_zero: z.string().refine(
    comment_zero => comment_zero.trim().length > 0,
    { message: 'Comment#0 cannot be empty.' }
  ),
  cve_description: z.string().nullish(),
  requires_cve_description: z.nativeEnum(RequiresDescriptionEnumWithBlank).nullish(),
  statement: z.string().nullish(),
  cwe_id: z.string().max(255).nullish(),
  unembargo_dt: zodOsimDateTime().nullish(), // $date-time,
  reported_dt: zodOsimDateTime().nullish(), // $date-time,
  source: z.nativeEnum(Source642EnumWithBlank).refine(
    Boolean,
    { message: 'You must specify a source for this Flaw before saving.' }
  ),
  meta_attr: z.record(z.string(), z.string().nullish()).nullish(),
  mitigation: z.string().nullish(),
  major_incident_state: z.nativeEnum(MajorIncidentStateEnumWithBlank).nullish(),
  nist_cvss_validation: z.nativeEnum(NistCvssValidationEnumWithBlank).nullish(),
  affects: z.array(ZodAffectSchema), // read-only
  comments: z.array(ZodFlawCommentSchema),
  cvss_scores: z.array(FlawCVSSSchema),
  references: z.array(FlawReferenceSchema),
  acknowledgments: z.array(FlawAcknowledgmentSchema),
  embargoed: z.boolean(),
  updated_dt: zodOsimDateTime().nullish(), // $date-time,
  alerts: z.array(ZodAlertSchema).default([]),
  task_key: z.string().max(60).nullish(),
}).superRefine((zodFlaw, zodContext) => {

  const raiseIssue = (message: string, path: string[]) => {
    zodContext.addIssue({
      code: z.ZodIssueCode.custom,
      message,
      path,
    });
  };

  const duplicatedAffects = (affects: ZodAffectType[]) => {
    const map: Record<string, boolean> = {};
    for (let i = 0; i < affects.length; i++) {
      const key = `${affects[i].ps_module}-${affects[i].ps_component}`;
      if (map[key]) {
        return {
          index: i,
        };
      } else {
        map[key] = true;
      }
    }
    return null;
  };

  if (
    zodFlaw.requires_cve_description
    && ['REQUESTED', 'APPROVED'].includes(zodFlaw.requires_cve_description)
    && zodFlaw.cve_description === ''
  ) {
    raiseIssue('Description cannot be blank if requested or approved.', ['cve_description']);
  }

  if (zodFlaw.classification?.state !== 'REJECTED') {
    if (!zodFlaw.impact) {
      raiseIssue('You must select an impact before saving the Flaw.', ['impact']);
    }

    if (!zodFlaw.component) {
      raiseIssue('Component cannot be empty.', ['component']);
    }
  }

  if (
    zodFlaw.requires_cve_description !== 'APPROVED'
    && zodFlaw.major_incident_state
    && ['APPROVED', 'CISA_APPROVED'].includes(zodFlaw.major_incident_state)
  ) {
    raiseIssue('Description must be approved for Major Incidents.', ['cve_description']);
  }

  const unembargo_dt = DateTime.fromISO(`${zodFlaw.unembargo_dt}`).toISODate();
  const reported_dt = DateTime.fromISO(`${zodFlaw.reported_dt}`).toISODate();

  if (zodFlaw.embargoed && unembargo_dt && unembargo_dt < DateTime.now().toISODate()) {
    raiseIssue('An embargoed flaw must have a public date in the future.', ['unembargo_dt']);
  }

  if (!zodFlaw.embargoed && !unembargo_dt && zodFlaw.classification?.state !== 'REJECTED') {
    // if embargoed and dt is not set, shows up the error
    // This behaviour is not acceptable because if a flaw is unembargoed,
    // it means the flaw is public already which requires the date when this was made public.
    raiseIssue('A public flaw must have a public date set.', ['unembargo_dt']);
  }

  if (!zodFlaw.embargoed && unembargo_dt && unembargo_dt > DateTime.now().toISODate()) {
    // if NOT embargoed and updated date is in the future,
    // it shows an error, to set the current date or an older date instead
    raiseIssue('A public flaw cannot have a public date in the future.', ['unembargo_dt']);
  }

  if (!zodFlaw.reported_dt) {
    raiseIssue('Reported date is required.', ['reported_dt']);
  }

  if (reported_dt && reported_dt > DateTime.now().toISODate()) {
    raiseIssue('Reported date cannot be in the future.', ['reported_dt']);
  }

  const affect = duplicatedAffects(zodFlaw.affects);
  if (affect) {
    raiseIssue(
      'Affected component cannot be registered on the affected module twice',
      [`Affects/${affect.index}/component`],
    );
  }

<<<<<<< HEAD
=======
  if (zodFlaw.components.length === 0) {
    raiseIssue('Components cannot be empty.', ['components']);
  }
>>>>>>> f7a85218
});<|MERGE_RESOLUTION|>--- conflicted
+++ resolved
@@ -129,17 +129,8 @@
         'unexpected characters like spaces.'
     }
   ),
-<<<<<<< HEAD
-  impact: z.nativeEnum(ImpactEnumWithBlank).nullable(),
-  component: z.string().max(100).min(0).nullable(),
-=======
-  impact: z.nativeEnum(ImpactEnumWithBlank)
-    .refine(
-      Boolean,
-      { message: 'You must select an impact before saving the Flaw.' }
-    ),
-  components: z.array(z.string().min(1).max(100)),
->>>>>>> f7a85218
+  impact: z.nativeEnum(ImpactEnumWithBlank).nullable,
+  components: z.array(z.string().min(0).max(100)),
   title: z.string().min(4),
   owner: z.string().nullish(),
   team_id: z.string().nullish(),
@@ -210,8 +201,8 @@
       raiseIssue('You must select an impact before saving the Flaw.', ['impact']);
     }
 
-    if (!zodFlaw.component) {
-      raiseIssue('Component cannot be empty.', ['component']);
+    if (zodFlaw.components.length === 0) {
+      raiseIssue('Components cannot be empty.', ['components']);
     }
   }
 
@@ -258,11 +249,4 @@
       [`Affects/${affect.index}/component`],
     );
   }
-
-<<<<<<< HEAD
-=======
-  if (zodFlaw.components.length === 0) {
-    raiseIssue('Components cannot be empty.', ['components']);
-  }
->>>>>>> f7a85218
 });