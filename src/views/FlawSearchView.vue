--- conflicted
+++ resolved
@@ -7,17 +7,12 @@
 import { useSearchStore } from '@/stores/SearchStore';
 import { useToastStore } from '@/stores/ToastStore';
 
-<<<<<<< HEAD
+const { issues, isLoading, isFinalPageFetched, total, loadFlaws, loadMoreFlaws } = useFlaws();
+const { getSearchParams, facets } = useSearchParams();
+
+const filters = ref<Record<string, string>>({});
 const searchStore = useSearchStore();
 const { addToast } = useToastStore();
-const { issues, isLoading, isFinalPageFetched, loadFlaws, loadMoreFlaws } = useFlaws();
-const { getSearchParams, facets } = useSearchParams();
-=======
-const { issues, isLoading, isFinalPageFetched, total, loadFlaws, loadMoreFlaws } = useFlaws();
-const { getSearchParams } = useSearchParams();
-
-const filters = ref<Record<string, string>>({});
->>>>>>> afc84a76
 const tableFilters = ref<Record<string, string>>({});
 
 defineEmits<{
