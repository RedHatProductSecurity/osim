--- conflicted
+++ resolved
@@ -4,9 +4,10 @@
 import { useFlaws }  from '../composables/useFlaws';
 import { useSearchStore } from '@/stores/SearchStore';
 
-<<<<<<< HEAD
 const searchStore = useSearchStore();
-const { issues, isLoading, isFinalPageFetched, loadFlaws, loadMoreFlaws } = useFlaws();
+
+const { issues, isLoading, isFinalPageFetched, total, loadFlaws, loadMoreFlaws } = useFlaws();
+
 const tableFilters = ref<Record<string, string>>({});
 
 const showFilter = computed(() => 
@@ -40,10 +41,6 @@
   };
 }
 
-=======
-const { issues, isLoading, isFinalPageFetched, total, loadFlaws, loadMoreFlaws } = useFlaws();
->>>>>>> afc84a76
-
 </script>
 
 <template>
