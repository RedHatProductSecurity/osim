--- conflicted
+++ resolved
@@ -10,15 +10,9 @@
       exclude: [...configDefaults.exclude, 'e2e/*'],
       root: fileURLToPath(new URL('./', import.meta.url)),
       globals: true,
-<<<<<<< HEAD
-      globalSetup: [
-          // './src/__tests__/global-setup.ts',
-      ],
-=======
       // globalSetup: [
       //     './src/__tests__/global-setup.ts',
       // ],
->>>>>>> 7adbe738
     },
   }),
 )